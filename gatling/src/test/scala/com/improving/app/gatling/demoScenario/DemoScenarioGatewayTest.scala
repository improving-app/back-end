package com.improving.app.gatling.demoScenario

import akka.http.scaladsl.model.ContentTypes
import com.improving.app.common.domain.{EventId, MemberId, OrganizationId, StoreId, TenantId}
import com.improving.app.gateway.domain.event.CreateEvent
import com.improving.app.gateway.domain.member.RegisterMember
import com.improving.app.gateway.domain.organization.{ActivateOrganization, EstablishOrganization}
import com.improving.app.gateway.domain.store.CreateStore
import com.improving.app.gateway.domain.tenant.EstablishTenant
import com.improving.app.gatling.demoScenario.gen.eventGen.{genCreateEvents, genScheduleEvent}
import com.improving.app.gatling.demoScenario.gen.memberGen.{genActivateMember, genRegisterMembers}
import com.improving.app.gatling.demoScenario.gen.organizationGen.{genActivateOrgReqs, genEstablishOrg}
import com.improving.app.gatling.demoScenario.gen.storeGen.{genCreateStores, genMakeStoreReady}
import com.improving.app.gatling.demoScenario.gen.tenantGen.{genActivateTenantReqs, genEstablishTenantReqs}
import io.gatling.core.Predef._
import io.gatling.core.controller.inject.open.OpenInjectionStep
import io.gatling.core.structure.ScenarioBuilder
import io.gatling.http.Predef._
import io.gatling.http.protocol.HttpProtocolBuilder
import scalapb.json4s.JsonFormat

import java.util.UUID

class DemoScenarioGatewayTest extends Simulation {
  val httpProtocol: HttpProtocolBuilder = http.baseUrl("http://localhost:9000")

  val numTenants = 1
  val numOrgsPerTenant = 1
  val numMembersPerOrg = 300
  val numEventsPerOrg = 10
  val numStoresPerEvent = 2

  val tenantIds: Seq[Option[TenantId]] = (0 until numTenants).map(_ => Some(TenantId(UUID.randomUUID().toString)))
  val tenantsByCreatingMember: Map[Option[MemberId], Option[TenantId]] =
    tenantIds.map(tenant => Some(MemberId(UUID.randomUUID().toString)) -> tenant).toMap
  val orgIdsByCreatingMember: Map[Option[MemberId], OrganizationId] =
    tenantsByCreatingMember.keys.toSeq.map(member => member -> OrganizationId(UUID.randomUUID().toString)).toMap

  val establishTenantRequestsByCreatingMember: Seq[(Option[MemberId], EstablishTenant)] = genEstablishTenantReqs(
    tenantsByCreatingMember.keys.toSeq,
    numTenants,
    orgIdsByCreatingMember
  ).map(req => req.onBehalfOf -> req)
    .groupBy(_._1)
    .toSeq
    .map(tup => tup._1 -> tup._2.map(_._2).head)

  val establishTenantsScn: Map[Option[MemberId], ScenarioBuilder] = (for {
    (creatingMember, tenantReq) <- establishTenantRequestsByCreatingMember
  } yield creatingMember -> scenario(s"EstablishTenant-${tenantReq.tenantId.map(_.id).getOrElse("TENANTID NOT FOUND")}")
    .exec(
      http("StartScenario - EstablishTenants")
        .post("/tenant")
        .headers(Map("Content-Type" -> ContentTypes.`application/json`.toString()))
        .body(
          StringBody(
            s"""\"${JsonFormat.toJsonString(tenantReq).replace("\"", "\\\"")}\""""
          )
        )
    )).toMap

  val activateTenantsScn: Map[Option[MemberId], ScenarioBuilder] = (for {
    (creatingMember, tenantReq) <- establishTenantRequestsByCreatingMember.map(tup =>
      tup._1 -> genActivateTenantReqs(tup._2)
    )
  } yield creatingMember -> scenario(s"ActivateTenant-${tenantReq.tenantId.map(_.id).getOrElse("TENANTID NOT FOUND")}")
    .exec(
      http("StartScenario - ActivateTenants")
        .post("/tenant/activate")
        .headers(Map("Content-Type" -> ContentTypes.`application/json`.toString()))
        .body(
          StringBody(
            s"""\"${JsonFormat.toJsonString(tenantReq).replace("\"", "\\\"")}\""""
          )
        )
    )).toMap

  val establishOrgs: Seq[(Option[MemberId], EstablishOrganization)] =
    tenantsByCreatingMember.map { case (member, tenant) =>
      member -> genEstablishOrg((member, tenant), orgIdsByCreatingMember(member)).getOrElse(
        EstablishOrganization.defaultInstance
      )
    }.toSeq

  val establishOrgScn: Map[Option[MemberId], ScenarioBuilder] = establishOrgs
    .map(req =>
      req._1 ->
        scenario(
          s"EstablishOrg-${req._2.organizationId.map(_.id).getOrElse("ORGANIZATIONID NOT FOUND")}"
        )
          .exec(
            http("StartScenario - EstablishOrg")
              .post("/organization")
              .headers(Map("Content-Type" -> ContentTypes.`application/json`.toString()))
              .body(
                StringBody(
                  s"""\"${JsonFormat.toJsonString(req._2).replace("\"", "\\\"")}\""""
                )
              )
          )
    )
    .toMap

  val activateOrgs: Seq[(Option[MemberId], ActivateOrganization)] =
    establishOrgs.map(req => req._1 -> genActivateOrgReqs(req._2))

  val activateOrgScn: Map[Option[MemberId], ScenarioBuilder] = activateOrgs
    .map(req =>
      req._1 -> scenario(
        s"ActivateOrg-${req._2.organizationId.map(_.id).getOrElse("ORGANIZATIONID NOT FOUND")}"
      )
        .exec(
          http("StartScenario - ActivateOrg")
            .post("/organization/activate")
            .headers(Map("Content-Type" -> ContentTypes.`application/json`.toString()))
            .body(
              StringBody(
                s"""\"${JsonFormat.toJsonString(req._2).replace("\"", "\\\"")}\""""
              )
            )
        )
    )
    .toMap

<<<<<<< HEAD
  val registerMemberByOrgs: Map[OrganizationId, Seq[RegisterMember]] = tenantsByCreatingMember.keys
    .flatMap { member =>
=======
  val registerMemberByOrgs: Map[OrganizationId, Seq[RegisterMember]] = tenantsByCreatingMember
    .flatMap { case (member, _) =>
>>>>>>> ac7c968d
      establishOrgs.toMap
        .get(member)
        .map { org =>
          genRegisterMembers(
            numMembersPerOrg,
            (member, establishTenantRequestsByCreatingMember.toMap.get(member)),
            org
          )
            .groupBy(
              _.memberInfo.flatMap(_.organizationMembership.headOption)
            )
        }
        .getOrElse(Map())
    }
    .map(tup => tup._1.getOrElse(OrganizationId.defaultInstance) -> tup._2)
    .toMap

  val registerMemberScns: Map[OrganizationId, Seq[(MemberId, ScenarioBuilder)]] = for {
    (orgId, registerMembers) <- registerMemberByOrgs
  } yield orgId -> registerMembers
    .map(req =>
      req.memberId.getOrElse(MemberId.defaultInstance) ->
        scenario(
          s"RegisterMember-${req.memberId.map(_.id).getOrElse("MEMBERID NOT FOUND")}"
        ).exec(
          http("StartScenario - RegisterMember")
            .post("/member")
            .headers(Map("Content-Type" -> ContentTypes.`application/json`.toString()))
            .body(
              StringBody(
                s"""\"${JsonFormat.toJsonString(req).replace("\"", "\\\"")}\""""
              )
            )
        )
    )

  val activateMemberScns: Map[OrganizationId, Map[MemberId, ScenarioBuilder]] = for {
    (orgId, activateMembers) <- registerMemberByOrgs.map(memberByOrg =>
      memberByOrg._1 -> memberByOrg._2.map(genActivateMember)
    )
  } yield orgId -> activateMembers
    .map(req =>
      req.memberId.getOrElse(MemberId.defaultInstance) -> scenario(
        s"ActivateMember-${req.memberId.map(_.id).getOrElse("MEMBERID NOT FOUND")}"
      )
        .exec(
          http("StartScenario - ActivateMember")
            .post("/member/activate")
            .headers(Map("Content-Type" -> ContentTypes.`application/json`.toString()))
            .body(
              StringBody(
                s"""\"${JsonFormat.toJsonString(req).replace("\"", "\\\"")}\""""
              )
            )
        )
    )
    .toMap

  val createEventsByOrg: Map[OrganizationId, Seq[CreateEvent]] = establishOrgs.map { case (member, org) =>
    org.organizationId.getOrElse(OrganizationId("ORGANIZATION NOT FOUND")) -> genCreateEvents(
      numEventsPerOrg,
      member,
      org
    )
  }.toMap

  val createEventsScns: Map[OrganizationId, Map[EventId, ScenarioBuilder]] = for {
    (orgId, createEvents) <- createEventsByOrg
  } yield orgId -> createEvents
    .map(req =>
      req.eventId.getOrElse(EventId.defaultInstance) -> scenario(
        s"CreateEvent-${req.eventId.map(_.id).getOrElse("EVENTID NOT FOUND")}"
      ).exec(
        http("StartScenario - CreateEvent")
          .post("/event")
          .headers(Map("Content-Type" -> ContentTypes.`application/json`.toString()))
          .body(
            StringBody(
              s"""\"${JsonFormat.toJsonString(req).replace("\"", "\\\"")}\""""
            )
          )
      )
    )
    .toMap

  val scheduleEventsScns: Map[EventId, ScenarioBuilder] = (for {
    (_, scheduleEvent) <- createEventsByOrg.map(tup => tup._1 -> tup._2.map(genScheduleEvent))
  } yield scheduleEvent
    .map(req =>
      req.eventId.getOrElse(EventId("EVENTID NOT FOUND")) ->
        scenario(
          s"ScheduleEvent-${req.eventId.map(_.id).getOrElse("EVENTID NOT FOUND")}"
        ).exec(
          http("StartScenario - ScheduleEvent")
            .post("/event/schedule")
            .headers(Map("Content-Type" -> ContentTypes.`application/json`.toString()))
            .body(
              StringBody(
                s"""\"${JsonFormat.toJsonString(req).replace("\"", "\\\"")}\""""
              )
            )
        )
    )).flatten.toMap

<<<<<<< HEAD
  val getMembers: Map[MemberId, ScenarioBuilder] = (for {
    registerMember <- registerMemberByOrgs.values
  } yield registerMember
    .map(req =>
      req.memberId
        .getOrElse(MemberId.defaultInstance) -> scenario(
        s"GetMemberInfo-${req.memberId.map(_.id).getOrElse("MEMBERID NOT FOUND")}"
      )
        .exec(
          http("StartScenario - GetMemberInfo")
            .get(s"/member/${req.memberId.getOrElse(MemberId("MEMBERID NOT FOUND")).id}")
            .headers(Map("Content-Type" -> ContentTypes.`application/json`.toString()))
=======
  val createStoresByOrg: Map[OrganizationId, Seq[CreateStore]] = establishOrgs.map { case (member, org) =>
    org.organizationId.getOrElse(OrganizationId("ORGANIZATION NOT FOUND")) -> genCreateStores(
      numStoresPerEvent,
      member,
      org,
      createEventsByOrg(org.organizationId.getOrElse(OrganizationId.defaultInstance))
    )
  }.toMap

  val createStoresScns: Map[EventId, (StoreId, ScenarioBuilder)] = (for {
    (orgId, createStores) <- createStoresByOrg
  } yield createEventsByOrg(orgId)
    .zip(createStores)
    .map { case (createEvent, req) =>
      createEvent.eventId
        .getOrElse(EventId.defaultInstance) -> (req.storeId.getOrElse(StoreId.defaultInstance) -> scenario(
        s"CreateStore-${req.storeId.map(_.id).getOrElse("STOREID NOT FOUND")}"
      ).exec(
        http("StartScenario - CreateStore")
          .post("/store")
          .headers(Map("Content-Type" -> ContentTypes.`application/json`.toString()))
          .body(
            StringBody(
              s"""\"${JsonFormat.toJsonString(req).replace("\"", "\\\"")}\""""
            )
          )
      ))
    }).flatten.toMap

  val readyStoresScns: Map[StoreId, ScenarioBuilder] = (for {
    (_, readyStore) <- createStoresByOrg.map(tup => tup._1 -> tup._2.map(genMakeStoreReady))
  } yield readyStore
    .map(req =>
      req.storeId.getOrElse(StoreId("STOREID NOT FOUND")) ->
        scenario(
          s"MakeStoreReady-${req.storeId.map(_.id).getOrElse("STOREID NOT FOUND")}"
        ).exec(
          http("StartScenario - MakeStoreReady")
            .post("/store/ready")
            .headers(Map("Content-Type" -> ContentTypes.`application/json`.toString()))
            .body(
              StringBody(
                s"""\"${JsonFormat.toJsonString(req).replace("\"", "\\\"")}\""""
              )
            )
>>>>>>> ac7c968d
        )
    )).flatten.toMap

  val injectionProfile: OpenInjectionStep = atOnceUsers(1)
  setUp(
    establishTenantsScn.toSeq
      .map { establishTup =>
        establishTup._2
          .inject(injectionProfile)
          .andThen {
            activateTenantsScn(establishTup._1).inject(injectionProfile).andThen {
              establishOrgScn(establishTup._1).inject(injectionProfile).andThen {
                activateOrgScn(establishTup._1).inject(injectionProfile).andThen {
                  val orgId = establishOrgs.toMap
                    .get(establishTup._1)
                    .flatMap(_.organizationId)
                    .getOrElse(OrganizationId.defaultInstance)
                  registerMemberScns(
                    orgId
                  ).map(registerMemberIDTup =>
                    registerMemberIDTup._2
                      .inject(injectionProfile)
                      .andThen(
                        activateMemberScns(orgId)(registerMemberIDTup._1)
                          .inject(injectionProfile)
                          .andThen(getMembers(registerMemberIDTup._1).inject(injectionProfile))
                      )
                  ) ++ createEventsScns(orgId).map { createEventOrgIDTup =>
                    createEventOrgIDTup._2
                      .inject(injectionProfile)
                      .andThen(
                        scheduleEventsScns(createEventOrgIDTup._1)
                          .inject(injectionProfile)
                          .andThen(
                            createStoresScns(createEventOrgIDTup._1)._2
                              .inject(injectionProfile)
                              .andThen(
                                readyStoresScns(createStoresScns(createEventOrgIDTup._1)._1).inject(injectionProfile)
                              )
                          )
                      )
                  }.toSeq
                }
              }
            }
          }
      }: _*
  ).protocols(httpProtocol)
}<|MERGE_RESOLUTION|>--- conflicted
+++ resolved
@@ -26,7 +26,7 @@
 
   val numTenants = 1
   val numOrgsPerTenant = 1
-  val numMembersPerOrg = 300
+  val numMembersPerOrg = 2
   val numEventsPerOrg = 10
   val numStoresPerEvent = 2
 
@@ -122,13 +122,8 @@
     )
     .toMap
 
-<<<<<<< HEAD
-  val registerMemberByOrgs: Map[OrganizationId, Seq[RegisterMember]] = tenantsByCreatingMember.keys
-    .flatMap { member =>
-=======
   val registerMemberByOrgs: Map[OrganizationId, Seq[RegisterMember]] = tenantsByCreatingMember
     .flatMap { case (member, _) =>
->>>>>>> ac7c968d
       establishOrgs.toMap
         .get(member)
         .map { org =>
@@ -233,20 +228,6 @@
         )
     )).flatten.toMap
 
-<<<<<<< HEAD
-  val getMembers: Map[MemberId, ScenarioBuilder] = (for {
-    registerMember <- registerMemberByOrgs.values
-  } yield registerMember
-    .map(req =>
-      req.memberId
-        .getOrElse(MemberId.defaultInstance) -> scenario(
-        s"GetMemberInfo-${req.memberId.map(_.id).getOrElse("MEMBERID NOT FOUND")}"
-      )
-        .exec(
-          http("StartScenario - GetMemberInfo")
-            .get(s"/member/${req.memberId.getOrElse(MemberId("MEMBERID NOT FOUND")).id}")
-            .headers(Map("Content-Type" -> ContentTypes.`application/json`.toString()))
-=======
   val createStoresByOrg: Map[OrganizationId, Seq[CreateStore]] = establishOrgs.map { case (member, org) =>
     org.organizationId.getOrElse(OrganizationId("ORGANIZATION NOT FOUND")) -> genCreateStores(
       numStoresPerEvent,
@@ -292,7 +273,21 @@
                 s"""\"${JsonFormat.toJsonString(req).replace("\"", "\\\"")}\""""
               )
             )
->>>>>>> ac7c968d
+        )
+    )).flatten.toMap
+
+  val getMembers: Map[MemberId, ScenarioBuilder] = (for {
+    registerMember <- registerMemberByOrgs.values
+  } yield registerMember
+    .map(req =>
+      req.memberId
+        .getOrElse(MemberId.defaultInstance) -> scenario(
+        s"GetMemberInfo-${req.memberId.map(_.id).getOrElse("MEMBERID NOT FOUND")}"
+      )
+        .exec(
+          http("StartScenario - GetMemberInfo")
+            .get(s"/member/${req.memberId.getOrElse(MemberId("MEMBERID NOT FOUND")).id}")
+            .headers(Map("Content-Type" -> ContentTypes.`application/json`.toString()))
         )
     )).flatten.toMap
 
