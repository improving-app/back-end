--- conflicted
+++ resolved
@@ -4,10 +4,6 @@
 import com.improving.app.gateway.domain.organization.AllOrganizationIds
 import io.gatling.core.Predef._
 import io.gatling.core.controller.inject.open.OpenInjectionStep
-<<<<<<< HEAD
-=======
-import io.gatling.core.structure.ScenarioBuilder
->>>>>>> d7bb1232
 import io.gatling.http.Predef._
 import io.gatling.http.protocol.HttpProtocolBuilder
 import io.gatling.http.request.builder.HttpRequestBuilder
@@ -52,7 +48,6 @@
   var numEvents = 0
 
   setUp(
-<<<<<<< HEAD
     scenario("GetAllScenario")
       .exec(
         exec(getAllTenants),
@@ -79,14 +74,6 @@
         )
       )
       .inject(injectionProfile)
-=======
-    getAllTenantsScn.inject(injectionProfile),
-    getAllOrgsScn.inject(injectionProfile),
-    getAllMembersScn.inject(injectionProfile),
-    getAllEventsScn.inject(injectionProfile),
-    getAllStoresScn.inject(injectionProfile),
-    getAllProductsScn.inject(injectionProfile),
->>>>>>> d7bb1232
   ).protocols(httpProtocol)
 
 }