package com.improving.app.tenant.domain

import akka.actor.typed.scaladsl.Behaviors
import akka.actor.typed.{ActorRef, Behavior}
import akka.cluster.sharding.typed.scaladsl.EntityTypeKey
import akka.pattern.StatusReply
import akka.persistence.typed.PersistenceId
import akka.persistence.typed.scaladsl.{Effect, EventSourcedBehavior, ReplyEffect}
import com.google.protobuf.timestamp.Timestamp
import com.improving.app.common.domain.MemberId
import com.improving.app.common.errors.Validation._
import com.improving.app.common.errors._
import com.improving.app.tenant.domain.Validation._

import java.time.Instant

object Tenant {
  val TypeKey: EntityTypeKey[TenantCommand] = EntityTypeKey[TenantCommand]("Tenant")

  case class TenantCommand(request: TenantRequest, replyTo: ActorRef[StatusReply[TenantEnvelope]])

  sealed trait TenantState

  private case object UninitializedTenant extends TenantState

  sealed private trait EstablishedTenantState extends TenantState {
    val info: TenantInfo
    val metaInfo: TenantMetaInfo
  }

  private case class TerminatedTenant(metaInfo: TenantMetaInfo) extends TenantState

  private case class ActiveTenant(info: TenantInfo, metaInfo: TenantMetaInfo) extends EstablishedTenantState

  private case class SuspendedTenant(info: TenantInfo, metaInfo: TenantMetaInfo, suspensionReason: String)
      extends EstablishedTenantState

  def apply(persistenceId: PersistenceId): Behavior[TenantCommand] = {
    Behaviors.setup(context =>
      EventSourcedBehavior[TenantCommand, TenantEnvelope, TenantState](
        persistenceId = persistenceId,
        emptyState = UninitializedTenant,
        commandHandler = commandHandler,
        eventHandler = eventHandler
      )
    )
  }

  private val commandHandler: (TenantState, TenantCommand) => ReplyEffect[TenantEnvelope, TenantState] = {
    (state, command) =>
      val result: Either[Error, TenantEnvelope] = state match {
        case UninitializedTenant =>
          command.request match {
            case x: EstablishTenant  => establishTenant(x)
            case x: GetOrganizations => getOrganizations(x)
            case _                   => Left(StateError("Tenant is not established"))
          }
        case establishedState: EstablishedTenantState =>
          establishedState match {
            case activeTenantState: ActiveTenant =>
              command.request match {
                case _: EstablishTenant  => Left(StateError("Tenant is already established"))
                case _: ActivateTenant   => Left(StateError("Active tenants may not transition to the Active state"))
                case x: SuspendTenant    => suspendTenant(establishedState, x)
                case x: EditInfo         => editInfo(establishedState, x)
                case x: GetOrganizations => getOrganizations(x, Some(activeTenantState))
                case x: TerminateTenant  => terminateTenant(establishedState, x)
                case _                   => Left(StateError("Command is not supported"))
              }
            case suspendedTenantState: SuspendedTenant =>
              command.request match {
                case _: EstablishTenant  => Left(StateError("Tenant is already established"))
                case x: ActivateTenant   => activateTenant(establishedState, x)
                case x: SuspendTenant    => suspendTenant(establishedState, x)
                case x: EditInfo         => editInfo(establishedState, x)
                case x: GetOrganizations => getOrganizations(x, Some(suspendedTenantState))
                case x: TerminateTenant  => terminateTenant(establishedState, x)
                case _                   => Left(StateError("Command is not supported"))
              }
          }
        case _: TerminatedTenant =>
          command.request match {
            case x: GetOrganizations => getOrganizations(x)
            case _                   => Left(StateError("Command not allowed in Terminated state"))
          }
      }
      result match {
        case Left(error) => Effect.reply(command.replyTo)(StatusReply.Error(error.message))
        case Right(response) =>
          response match {
            case _: TenantDataResponse => Effect.reply(command.replyTo) { StatusReply.Success(response) }
            case _: TenantEventResponse =>
              Effect.persist(response).thenReply(command.replyTo) { _ => StatusReply.Success(response) }
            case _ =>
              Effect.reply(command.replyTo)(
                StatusReply.Error(s"${response.productPrefix} is not a supported member response")
              )
          }
      }
  }

  private val eventHandler: (TenantState, TenantEnvelope) => TenantState = { (state, response) =>
    response match {
      case event: TenantEventResponse =>
        event.tenantEvent match {
          case e: TenantEstablished =>
            state match {
              case UninitializedTenant => ActiveTenant(info = e.tenantInfo.get, metaInfo = e.metaInfo.get)
              case _: ActiveTenant     => state
              case _: SuspendedTenant  => state
              case _: TerminatedTenant => state
            }
          case e: TenantActivated =>
            state match {
              case _: ActiveTenant     => state // tenant cannot have TenantActivated in Active state
              case x: SuspendedTenant  => ActiveTenant(x.info, e.metaInfo.get)
              case UninitializedTenant => UninitializedTenant
              case _: TerminatedTenant => state
            }
          case e: TenantSuspended =>
            state match {
              case x: ActiveTenant     => SuspendedTenant(x.info, e.metaInfo.get, e.suspensionReason)
              case x: SuspendedTenant  => SuspendedTenant(x.info, e.metaInfo.get, e.suspensionReason)
              case UninitializedTenant => UninitializedTenant
              case _: TerminatedTenant => state
            }
          case e: InfoEdited =>
            state match {
              case x: ActiveTenant     => x.copy(info = e.getNewInfo, metaInfo = e.getMetaInfo)
              case x: SuspendedTenant  => x.copy(info = e.getNewInfo, metaInfo = e.getMetaInfo)
              case UninitializedTenant => UninitializedTenant
              case _: TerminatedTenant => state
            }
          case _: TenantTerminated =>
            state match {
              case x: EstablishedTenantState => TerminatedTenant(x.metaInfo)
              case _                         => state
            }
          case _ => state
        }
      case _ => state
    }
  }

  private def updateMetaInfo(metaInfo: TenantMetaInfo, lastUpdatedByOpt: Option[MemberId]): TenantMetaInfo = {
    metaInfo.copy(lastUpdatedBy = lastUpdatedByOpt, lastUpdated = Some(Timestamp(Instant.now())))
  }

  private def establishTenant(establishTenant: EstablishTenant): Either[Error, TenantEnvelope] = {
    val maybeValidationError = applyAllValidators[EstablishTenant](
<<<<<<< HEAD
      Seq(
        c => required("tenant id", tenantIdValidator)(c.tenantId),
        c => required("activating user", memberIdValidator)(c.establishingUser)
      )
    )(establishTenant)
    if (maybeValidationError.isDefined) {
=======
      c => required("tenant id", tenantIdValidator)(c.tenantId),
      c => required("activating user", memberIdValidator)(c.establishingUser)
    )(establishTenant)
    if(maybeValidationError.isDefined) {
>>>>>>> fbd8c961
      Left(maybeValidationError.get)
    } else {
      val maybeTenantInfoError = required("tenant info", completeTenantInfoValidator)(establishTenant.tenantInfo)
      if (maybeTenantInfoError.isDefined) {
        Left(maybeTenantInfoError.get)
      } else {
        val tenantInfo = establishTenant.tenantInfo.get

        val newMetaInfo = TenantMetaInfo(
          createdBy = establishTenant.establishingUser,
          createdOn = Some(Timestamp(Instant.now()))
        )

        Right(
          TenantEventResponse(
            TenantEstablished(
              tenantId = establishTenant.tenantId,
              metaInfo = Some(newMetaInfo),
              tenantInfo = Some(tenantInfo)
            )
          )
        )
      }
    }
  }

  private def activateTenant(
      state: EstablishedTenantState,
      activateTenant: ActivateTenant,
  ): Either[Error, TenantEnvelope] = {
    val maybeValidationError = applyAllValidators[ActivateTenant](
<<<<<<< HEAD
      Seq(
        c => required("tenant id", tenantIdValidator)(c.tenantId),
        c => required("activating user", memberIdValidator)(c.activatingUser)
      )
=======
      c => required("tenant id", tenantIdValidator)(c.tenantId),
      c => required("activating user", memberIdValidator)(c.activatingUser)
>>>>>>> fbd8c961
    )(activateTenant)

    if (maybeValidationError.isDefined) {
      Left(maybeValidationError.get)
    } else {
      val newMetaInfo = updateMetaInfo(metaInfo = state.metaInfo, lastUpdatedByOpt = activateTenant.activatingUser)
      Right(
        TenantEventResponse(
          TenantActivated(
            tenantId = activateTenant.tenantId,
            metaInfo = Some(newMetaInfo)
          )
        )
      )
    }
  }

  private def suspendTenant(
      state: EstablishedTenantState,
      suspendTenant: SuspendTenant,
  ): Either[Error, TenantEnvelope] = {
    val maybeValidationError = applyAllValidators[SuspendTenant](
<<<<<<< HEAD
      Seq(
        c => required("tenant id", tenantIdValidator)(c.tenantId),
        c => required("activating user", memberIdValidator)(c.suspendingUser)
      )
=======
      c => required("tenant id", tenantIdValidator)(c.tenantId),
      c => required("activating user", memberIdValidator)(c.suspendingUser)
>>>>>>> fbd8c961
    )(suspendTenant)

    if (maybeValidationError.isDefined) {
      Left(maybeValidationError.get)
    } else {
      val newMetaInfo = updateMetaInfo(metaInfo = state.metaInfo, lastUpdatedByOpt = suspendTenant.suspendingUser)
      Right(
        TenantEventResponse(
          TenantSuspended(
            tenantId = suspendTenant.tenantId,
            metaInfo = Some(newMetaInfo),
            suspensionReason = suspendTenant.suspensionReason
          )
        )
      )
    }
  }

  private def editInfo(
<<<<<<< HEAD
      state: Tenant.EstablishedTenantState,
      editInfoCommand: EditInfo,
  ): Either[Error, TenantEnvelope] = {
    val validationResult = applyAllValidators[EditInfo](
      Seq(
        c => required("tenant id", tenantIdValidator)(c.tenantId),
        c => required("editing user", memberIdValidator)(c.editingUser),
        c => required("tenant info", partialTenantInfoValidator)(c.infoToUpdate)
      )
=======
                        state: Tenant.EstablishedTenantState,
                        editInfoCommand: EditInfo,
                      ): Either[Error, TenantEnvelope] = {
    val validationResult = applyAllValidators[EditInfo](
      c => required("tenant id", tenantIdValidator)(c.tenantId),
      c => required("editing user", memberIdValidator)(c.editingUser),
      c => required("tenant info", partialTenantInfoValidator)(c.infoToUpdate)
>>>>>>> fbd8c961
    )(editInfoCommand)

    if (validationResult.isDefined) {
      Left(validationResult.get)
    } else {
      val infoToUpdate = editInfoCommand.getInfoToUpdate
      var updatedInfo = state.info
      if (infoToUpdate.name.nonEmpty) {
        updatedInfo = updatedInfo.copy(name = infoToUpdate.name)
      }
      if (infoToUpdate.address.isDefined) {
        updatedInfo = updatedInfo.copy(address = infoToUpdate.address)
      }
      if (infoToUpdate.primaryContact.isDefined) {
        updatedInfo = updatedInfo.copy(primaryContact = infoToUpdate.primaryContact)
      }
      if (infoToUpdate.organizations.isDefined) {
        updatedInfo = updatedInfo.copy(organizations = infoToUpdate.organizations)
      }

      val newMetaInfo = updateMetaInfo(metaInfo = state.metaInfo, lastUpdatedByOpt = editInfoCommand.editingUser)

      Right(
        TenantEventResponse(
          InfoEdited(
            tenantId = editInfoCommand.tenantId,
            metaInfo = Some(newMetaInfo),
            oldInfo = Some(state.info),
            newInfo = Some(updatedInfo)
          )
        )
      )
    }
  }

  private def getOrganizations(
<<<<<<< HEAD
      getOrganizationsQuery: GetOrganizations,
      stateOpt: Option[Tenant.EstablishedTenantState] = None
  ): Either[Error, TenantEnvelope] = {
    val validationResult = applyAllValidators[GetOrganizations](
      Seq(c => required("tenant id", tenantIdValidator)(c.tenantId))
=======
                                getOrganizationsQuery: GetOrganizations,
                                stateOpt: Option[Tenant.EstablishedTenantState] = None
                              ): Either[Error, TenantEnvelope] = {
    val validationResult = applyAllValidators[GetOrganizations](
      c => required("tenant id", tenantIdValidator)(c.tenantId)
>>>>>>> fbd8c961
    )(getOrganizationsQuery)

    if (validationResult.isDefined) {
      Left(validationResult.get)
    } else {
      Right(
        TenantDataResponse(
          TenantOrganizationData(
            organizations = stateOpt.fold[Option[TenantOrganizationList]](Some(TenantOrganizationList(Seq.empty))) {
              _.info.organizations
            }
          )
        )
      )
    }
  }

  private def terminateTenant(
<<<<<<< HEAD
      state: EstablishedTenantState,
      terminateTenant: TerminateTenant,
  ): Either[Error, TenantEnvelope] = {
    val maybeValidationError = applyAllValidators[TerminateTenant](
      Seq(
        c => required("tenant Id", tenantIdValidator)(c.tenantId),
        c => required("terminating user", memberIdValidator)(c.terminatingUser)
      )
=======
                             state: EstablishedTenantState,
                             terminateTenant: TerminateTenant,
                           ): Either[Error, TenantEnvelope] = {
    val maybeValidationError = applyAllValidators[TerminateTenant](
      c => required("tenant Id", tenantIdValidator)(c.tenantId),
      c => required("terminating user", memberIdValidator)(c.terminatingUser)
>>>>>>> fbd8c961
    )(terminateTenant)

    if (maybeValidationError.isDefined) {
      Left(maybeValidationError.get)
    } else {
      val newMetaInfo = updateMetaInfo(metaInfo = state.metaInfo, lastUpdatedByOpt = terminateTenant.terminatingUser)
      Right(
        TenantEventResponse(
          TenantTerminated(
            tenantId = terminateTenant.tenantId,
            metaInfo = Some(newMetaInfo)
          )
        )
      )
    }
  }
}<|MERGE_RESOLUTION|>--- conflicted
+++ resolved
@@ -148,19 +148,10 @@
 
   private def establishTenant(establishTenant: EstablishTenant): Either[Error, TenantEnvelope] = {
     val maybeValidationError = applyAllValidators[EstablishTenant](
-<<<<<<< HEAD
-      Seq(
-        c => required("tenant id", tenantIdValidator)(c.tenantId),
-        c => required("activating user", memberIdValidator)(c.establishingUser)
-      )
-    )(establishTenant)
-    if (maybeValidationError.isDefined) {
-=======
       c => required("tenant id", tenantIdValidator)(c.tenantId),
       c => required("activating user", memberIdValidator)(c.establishingUser)
     )(establishTenant)
     if(maybeValidationError.isDefined) {
->>>>>>> fbd8c961
       Left(maybeValidationError.get)
     } else {
       val maybeTenantInfoError = required("tenant info", completeTenantInfoValidator)(establishTenant.tenantInfo)
@@ -192,15 +183,8 @@
       activateTenant: ActivateTenant,
   ): Either[Error, TenantEnvelope] = {
     val maybeValidationError = applyAllValidators[ActivateTenant](
-<<<<<<< HEAD
-      Seq(
-        c => required("tenant id", tenantIdValidator)(c.tenantId),
-        c => required("activating user", memberIdValidator)(c.activatingUser)
-      )
-=======
       c => required("tenant id", tenantIdValidator)(c.tenantId),
       c => required("activating user", memberIdValidator)(c.activatingUser)
->>>>>>> fbd8c961
     )(activateTenant)
 
     if (maybeValidationError.isDefined) {
@@ -223,15 +207,8 @@
       suspendTenant: SuspendTenant,
   ): Either[Error, TenantEnvelope] = {
     val maybeValidationError = applyAllValidators[SuspendTenant](
-<<<<<<< HEAD
-      Seq(
-        c => required("tenant id", tenantIdValidator)(c.tenantId),
-        c => required("activating user", memberIdValidator)(c.suspendingUser)
-      )
-=======
       c => required("tenant id", tenantIdValidator)(c.tenantId),
       c => required("activating user", memberIdValidator)(c.suspendingUser)
->>>>>>> fbd8c961
     )(suspendTenant)
 
     if (maybeValidationError.isDefined) {
@@ -251,17 +228,6 @@
   }
 
   private def editInfo(
-<<<<<<< HEAD
-      state: Tenant.EstablishedTenantState,
-      editInfoCommand: EditInfo,
-  ): Either[Error, TenantEnvelope] = {
-    val validationResult = applyAllValidators[EditInfo](
-      Seq(
-        c => required("tenant id", tenantIdValidator)(c.tenantId),
-        c => required("editing user", memberIdValidator)(c.editingUser),
-        c => required("tenant info", partialTenantInfoValidator)(c.infoToUpdate)
-      )
-=======
                         state: Tenant.EstablishedTenantState,
                         editInfoCommand: EditInfo,
                       ): Either[Error, TenantEnvelope] = {
@@ -269,7 +235,6 @@
       c => required("tenant id", tenantIdValidator)(c.tenantId),
       c => required("editing user", memberIdValidator)(c.editingUser),
       c => required("tenant info", partialTenantInfoValidator)(c.infoToUpdate)
->>>>>>> fbd8c961
     )(editInfoCommand)
 
     if (validationResult.isDefined) {
@@ -306,19 +271,11 @@
   }
 
   private def getOrganizations(
-<<<<<<< HEAD
-      getOrganizationsQuery: GetOrganizations,
-      stateOpt: Option[Tenant.EstablishedTenantState] = None
-  ): Either[Error, TenantEnvelope] = {
-    val validationResult = applyAllValidators[GetOrganizations](
-      Seq(c => required("tenant id", tenantIdValidator)(c.tenantId))
-=======
                                 getOrganizationsQuery: GetOrganizations,
                                 stateOpt: Option[Tenant.EstablishedTenantState] = None
                               ): Either[Error, TenantEnvelope] = {
     val validationResult = applyAllValidators[GetOrganizations](
       c => required("tenant id", tenantIdValidator)(c.tenantId)
->>>>>>> fbd8c961
     )(getOrganizationsQuery)
 
     if (validationResult.isDefined) {
@@ -337,23 +294,12 @@
   }
 
   private def terminateTenant(
-<<<<<<< HEAD
-      state: EstablishedTenantState,
-      terminateTenant: TerminateTenant,
-  ): Either[Error, TenantEnvelope] = {
-    val maybeValidationError = applyAllValidators[TerminateTenant](
-      Seq(
-        c => required("tenant Id", tenantIdValidator)(c.tenantId),
-        c => required("terminating user", memberIdValidator)(c.terminatingUser)
-      )
-=======
                              state: EstablishedTenantState,
                              terminateTenant: TerminateTenant,
                            ): Either[Error, TenantEnvelope] = {
     val maybeValidationError = applyAllValidators[TerminateTenant](
       c => required("tenant Id", tenantIdValidator)(c.tenantId),
       c => required("terminating user", memberIdValidator)(c.terminatingUser)
->>>>>>> fbd8c961
     )(terminateTenant)
 
     if (maybeValidationError.isDefined) {
