import akka.grpc.GrpcClientSettings
import com.improving.app.common.domain.{CaPostalCodeImpl, Contact, OrganizationId, PostalCodeMessageImpl}
import com.improving.app.tenant.domain.{ActivateTenant, AddOrganizations, EstablishTenant, RemoveOrganizations, SuspendTenant, UpdateAddress, UpdatePrimaryContact, UpdateTenantName}
import com.improving.app.common.domain.{Address, MemberId, TenantId}
import com.improving.app.common.test.ServiceTestContainerSpec
import com.improving.app.tenant.api.{TenantService, TenantServiceClient}
<<<<<<< HEAD
import org.scalatest.Retries

import java.io.File
import org.scalatest.concurrent.ScalaFutures
import org.scalatest.flatspec._
import org.scalatest.matchers.should.Matchers
import org.scalatest.tagobjects.Retryable
import org.scalatest.time.{Millis, Minutes, Span}
import org.testcontainers.containers.wait.strategy.Wait

import scala.util.Random

class TenantServerSpec extends AnyFlatSpec with TestContainerForAll with Matchers with ScalaFutures with Retries {
  override def withFixture(test: NoArgTest) = {
    if (isRetryable(test))
      withRetry {
        super.withFixture(test)
      }
    else
      super.withFixture(test)
  }

  // Implicits for running and testing functions of the gRPC server
  implicit override val patienceConfig: PatienceConfig =
    PatienceConfig(timeout = Span(3, Minutes), interval = Span(10, Millis))
  implicit protected val system: ActorSystem = ActorSystem("testActor")

  // Definition of the container to use. This assumes the sbt command
  // 'sbt docker:publishLocal' has been run such that
  // 'docker image ls' shows "improving-app-tenant:latest" as a record
  // Since the tenant-service uses cassandra for persistence, a docker compose file is used to also run the scylla db
  // container
  val exposedPort = 8080 // This exposed port should match the port on Helpers.scala
  val serviceName = "tenant-service"
  override val containerDef =
    DockerComposeContainer.Def(
      new File("../docker-compose.yml"),
      tailChildContainers = true,
      exposedServices = Seq(
        ExposedService(serviceName, exposedPort, Wait.forLogMessage(s".*gRPC server bound to 0.0.0.0:$exposedPort*.", 1))
      )
    )

=======
import org.scalatest.tagobjects.Retryable

import scala.util.Random

class TenantServerSpec extends ServiceTestContainerSpec(8080, "tenant-service") {
>>>>>>> d496571a
  private def getClient(containers: Containers): TenantService = {
    val (host, port) = getContainerHostPort(containers)
    val clientSettings: GrpcClientSettings = GrpcClientSettings.connectToServiceAt(host, port).withTls(false)
    TenantServiceClient(clientSettings)
  }

  behavior of "TestServer in a test container"

  it should "expose a port for tenant-service" in {
    withContainers { containers =>
      validateExposedPort(containers)
    }
  }

  it should "properly process UpdateTenantName" taggedAs(Retryable) in {
<<<<<<< HEAD
    withContainers {containers =>
=======
    withContainers { containers =>
>>>>>>> d496571a
      val client = getClient(containers)

      val tenantId = Random.nextString(31)

      val establishedResponse = client.establishTenant(EstablishTenant(
        tenantId = Some(TenantId(tenantId)),
        establishingUser = Some(MemberId("establishingUser"))
      )).futureValue

      establishedResponse.tenantId shouldBe Some(TenantId(tenantId))
      establishedResponse.metaInfo.get.createdBy shouldBe Some(MemberId("establishingUser"))

      val response = client.updateTenantName(UpdateTenantName(
        tenantId = Some(TenantId(tenantId)),
        newName = "newName",
        updatingUser = Some(MemberId("updatingUser"))
      )).futureValue

      response.tenantId shouldBe Some(TenantId(tenantId))
      response.oldName shouldBe ""
      response.newName shouldBe "newName"
      response.metaInfo.get.lastUpdatedBy shouldBe Some(MemberId("updatingUser"))
    }
  }

  it should "properly process UpdatePrimaryContact" in {
    withContainers { containers =>
      val client = getClient(containers)

      val tenantId = Random.nextString(31)

      val establishedResponse = client.establishTenant(EstablishTenant(
        tenantId = Some(TenantId(tenantId)),
        establishingUser = Some(MemberId("establishingUser"))
      )).futureValue

      establishedResponse.tenantId shouldBe Some(TenantId(tenantId))
      establishedResponse.metaInfo.get.createdBy shouldBe Some(MemberId("establishingUser"))

      val response = client.updatePrimaryContact(UpdatePrimaryContact(
        tenantId = Some(TenantId(tenantId)),
        newContact = Some(
          Contact(
            firstName = "firstName1",
            lastName = "lastName1",
            emailAddress = Some("test1@test.com"),
            phone = Some("111-111-1112"),
            userName = "contactUsername1"
          )
        ),
        updatingUser = Some(MemberId("updatingUser"))
      )).futureValue

      response.tenantId shouldBe Some(TenantId(tenantId))
      response.oldContact shouldBe None
      response.newContact shouldBe Some(
        Contact(
          firstName = "firstName1",
          lastName = "lastName1",
          emailAddress = Some("test1@test.com"),
          phone = Some("111-111-1112"),
          userName = "contactUsername1"
        )
      )
      response.metaInfo.get.lastUpdatedBy shouldBe Some(MemberId("updatingUser"))
    }
  }

  it should "properly process UpdateAddress" in {
    withContainers { containers =>
      val client = getClient(containers)

      val tenantId = Random.nextString(31)

      val establishedResponse = client.establishTenant(EstablishTenant(
        tenantId = Some(TenantId(tenantId)),
        establishingUser = Some(MemberId("establishingUser"))
      )).futureValue

      establishedResponse.tenantId shouldBe Some(TenantId(tenantId))
      establishedResponse.metaInfo.get.createdBy shouldBe Some(MemberId("establishingUser"))

      val response = client.updateAddress(UpdateAddress(
        tenantId = Some(TenantId(tenantId)),
        newAddress = Some(
          Address(
            line1 = "line3",
            line2 = "line4",
            city = "city1",
            stateProvince = "stateProvince1",
            country = "country1",
            postalCode = Some(PostalCodeMessageImpl(CaPostalCodeImpl("caPostalCode1")))
          )
        ),
        updatingUser = Some(MemberId("updatingUser"))
      )).futureValue

      response.tenantId shouldBe Some(TenantId(tenantId))
      response.oldAddress shouldBe None
      response.newAddress shouldBe Some(
        Address(
          line1 = "line3",
          line2 = "line4",
          city = "city1",
          stateProvince = "stateProvince1",
          country = "country1",
          postalCode = Some(PostalCodeMessageImpl(CaPostalCodeImpl("caPostalCode1")))
        )
      )
      response.metaInfo.get.lastUpdatedBy shouldBe Some(MemberId("updatingUser"))
    }
  }

  it should "properly process AddOrganizations" in {
    withContainers { containers =>
      val client = getClient(containers)

      val tenantId = Random.nextString(31)

      val establishedResponse = client.establishTenant(EstablishTenant(
        tenantId = Some(TenantId(tenantId)),
        establishingUser = Some(MemberId("establishingUser"))
      )).futureValue

      establishedResponse.tenantId shouldBe Some(TenantId(tenantId))
      establishedResponse.metaInfo.get.createdBy shouldBe Some(MemberId("establishingUser"))

      val response = client.addOrganizations(AddOrganizations(
        tenantId = Some(TenantId(tenantId)),
        orgId = Seq(OrganizationId("org1")),
        updatingUser = Some(MemberId("updatingUser"))
      )).futureValue

      response.tenantId shouldBe Some(TenantId(tenantId))
      response.newOrgsList shouldBe Seq(OrganizationId("org1"))
      response.metaInfo.get.lastUpdatedBy shouldBe Some(MemberId("updatingUser"))
    }
  }

  it should "properly process RemoveOrganizations" in {
    withContainers { containers =>
      val client = getClient(containers)

      val tenantId = Random.nextString(31)

      val establishedResponse = client.establishTenant(EstablishTenant(
        tenantId = Some(TenantId(tenantId)),
        establishingUser = Some(MemberId("establishingUser"))
      )).futureValue

      establishedResponse.tenantId shouldBe Some(TenantId(tenantId))
      establishedResponse.metaInfo.get.createdBy shouldBe Some(MemberId("establishingUser"))

      val response = client.addOrganizations(AddOrganizations(
        tenantId = Some(TenantId(tenantId)),
        orgId = Seq(OrganizationId("org1")),
        updatingUser = Some(MemberId("updatingUser"))
      )).futureValue

      response.newOrgsList shouldBe Seq(OrganizationId("org1"))

      val removeResponse = client.removeOrganizations(RemoveOrganizations(
        tenantId = Some(TenantId(tenantId)),
        orgId = Seq(OrganizationId("org1")),
        updatingUser = Some(MemberId("updatingUser"))
      )).futureValue

      removeResponse.tenantId shouldBe Some(TenantId(tenantId))
      removeResponse.newOrgsList shouldBe Seq.empty
      removeResponse.metaInfo.get.lastUpdatedBy shouldBe Some(MemberId("updatingUser"))
    }
  }

  it should "properly process ActivateTenant" in {
    withContainers { containers =>
      val client = getClient(containers)

      val tenantId = Random.nextString(31)

      val establishedResponse = client.establishTenant(EstablishTenant(
        tenantId = Some(TenantId(tenantId)),
        establishingUser = Some(MemberId("establishingUser"))
      )).futureValue

      establishedResponse.tenantId shouldBe Some(TenantId(tenantId))
      establishedResponse.metaInfo.get.createdBy shouldBe Some(MemberId("establishingUser"))

      val updateTenantNameResponse = client.updateTenantName(UpdateTenantName(
        tenantId = Some(TenantId(tenantId)),
        newName = "newName",
        updatingUser = Some(MemberId("updatingUser"))
      )).futureValue

      updateTenantNameResponse.tenantId shouldBe Some(TenantId(tenantId))
      updateTenantNameResponse.newName shouldBe "newName"

      val updatePrimaryContactResponse = client.updatePrimaryContact(UpdatePrimaryContact(
        tenantId = Some(TenantId(tenantId)),
        newContact = Some(
          Contact(
            firstName = "firstName1",
            lastName = "lastName1",
            emailAddress = Some("test1@test.com"),
            phone = Some("111-111-1112"),
            userName = "contactUsername1"
          )
        ),
        updatingUser = Some(MemberId("updatingUser"))
      )).futureValue

      updatePrimaryContactResponse.tenantId shouldBe Some(TenantId(tenantId))
      updatePrimaryContactResponse.newContact shouldBe Some(
        Contact(
          firstName = "firstName1",
          lastName = "lastName1",
          emailAddress = Some("test1@test.com"),
          phone = Some("111-111-1112"),
          userName = "contactUsername1"
        )
      )

      val updateAddressResponse = client.updateAddress(UpdateAddress(
        tenantId = Some(TenantId(tenantId)),
        newAddress = Some(
          Address(
            line1 = "line3",
            line2 = "line4",
            city = "city1",
            stateProvince = "stateProvince1",
            country = "country1",
            postalCode = Some(PostalCodeMessageImpl(CaPostalCodeImpl("caPostalCode1")))
          )
        ),
        updatingUser = Some(MemberId("updatingUser"))
      )).futureValue

      updateAddressResponse.tenantId shouldBe Some(TenantId(tenantId))
      updateAddressResponse.newAddress shouldBe Some(
        Address(
          line1 = "line3",
          line2 = "line4",
          city = "city1",
          stateProvince = "stateProvince1",
          country = "country1",
          postalCode = Some(PostalCodeMessageImpl(CaPostalCodeImpl("caPostalCode1")))
        )
      )

      val response = client.activateTenant(ActivateTenant(
        tenantId = Some(TenantId(tenantId)),
        activatingUser = Some(MemberId("activatingUser"))
      )).futureValue

      response.tenantId shouldBe Some(TenantId(tenantId))
      response.metaInfo.get.lastUpdatedBy shouldBe Some(MemberId("activatingUser"))
    }
  }

  it should "properly process SuspendTenant" in {
    withContainers { containers =>
      val client = getClient(containers)

      val tenantId = Random.nextString(31)

      val establishedResponse = client.establishTenant(EstablishTenant(
        tenantId = Some(TenantId(tenantId)),
        establishingUser = Some(MemberId("establishingUser"))
      )).futureValue

      establishedResponse.tenantId shouldBe Some(TenantId(tenantId))
      establishedResponse.metaInfo.get.createdBy shouldBe Some(MemberId("establishingUser"))

      val response = client.suspendTenant(SuspendTenant(
        tenantId = Some(TenantId(tenantId)),
        suspensionReason = "reason",
        suspendingUser = Some(MemberId("suspendingUser"))
      )).futureValue

      response.tenantId shouldBe Some(TenantId(tenantId))
      response.metaInfo.get.lastUpdatedBy shouldBe Some(MemberId("suspendingUser"))
    }
  }
}<|MERGE_RESOLUTION|>--- conflicted
+++ resolved
@@ -4,57 +4,11 @@
 import com.improving.app.common.domain.{Address, MemberId, TenantId}
 import com.improving.app.common.test.ServiceTestContainerSpec
 import com.improving.app.tenant.api.{TenantService, TenantServiceClient}
-<<<<<<< HEAD
-import org.scalatest.Retries
-
-import java.io.File
-import org.scalatest.concurrent.ScalaFutures
-import org.scalatest.flatspec._
-import org.scalatest.matchers.should.Matchers
 import org.scalatest.tagobjects.Retryable
-import org.scalatest.time.{Millis, Minutes, Span}
-import org.testcontainers.containers.wait.strategy.Wait
 
 import scala.util.Random
 
-class TenantServerSpec extends AnyFlatSpec with TestContainerForAll with Matchers with ScalaFutures with Retries {
-  override def withFixture(test: NoArgTest) = {
-    if (isRetryable(test))
-      withRetry {
-        super.withFixture(test)
-      }
-    else
-      super.withFixture(test)
-  }
-
-  // Implicits for running and testing functions of the gRPC server
-  implicit override val patienceConfig: PatienceConfig =
-    PatienceConfig(timeout = Span(3, Minutes), interval = Span(10, Millis))
-  implicit protected val system: ActorSystem = ActorSystem("testActor")
-
-  // Definition of the container to use. This assumes the sbt command
-  // 'sbt docker:publishLocal' has been run such that
-  // 'docker image ls' shows "improving-app-tenant:latest" as a record
-  // Since the tenant-service uses cassandra for persistence, a docker compose file is used to also run the scylla db
-  // container
-  val exposedPort = 8080 // This exposed port should match the port on Helpers.scala
-  val serviceName = "tenant-service"
-  override val containerDef =
-    DockerComposeContainer.Def(
-      new File("../docker-compose.yml"),
-      tailChildContainers = true,
-      exposedServices = Seq(
-        ExposedService(serviceName, exposedPort, Wait.forLogMessage(s".*gRPC server bound to 0.0.0.0:$exposedPort*.", 1))
-      )
-    )
-
-=======
-import org.scalatest.tagobjects.Retryable
-
-import scala.util.Random
-
 class TenantServerSpec extends ServiceTestContainerSpec(8080, "tenant-service") {
->>>>>>> d496571a
   private def getClient(containers: Containers): TenantService = {
     val (host, port) = getContainerHostPort(containers)
     val clientSettings: GrpcClientSettings = GrpcClientSettings.connectToServiceAt(host, port).withTls(false)
@@ -70,11 +24,7 @@
   }
 
   it should "properly process UpdateTenantName" taggedAs(Retryable) in {
-<<<<<<< HEAD
-    withContainers {containers =>
-=======
-    withContainers { containers =>
->>>>>>> d496571a
+    withContainers { containers =>
       val client = getClient(containers)
 
       val tenantId = Random.nextString(31)
