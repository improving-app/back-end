--- conflicted
+++ resolved
@@ -6,10 +6,7 @@
   Contact,
   MemberId,
   OrganizationId,
-<<<<<<< HEAD
-=======
   StoreId,
->>>>>>> 8be4efaa
   TenantId,
   UsPostalCodeImpl
 }
@@ -72,7 +69,7 @@
   }
 
   val storeIdValidator: Validator[StoreId] = storeId => {
-    if (storeId.id.isEmpty) {
+    if (storeId.isEmpty) {
       Some(ValidationError("Store Id is empty"))
     } else {
       None
