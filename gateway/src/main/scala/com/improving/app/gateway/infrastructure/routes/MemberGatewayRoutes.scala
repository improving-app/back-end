package com.improving.app.gateway.infrastructure.routes

import akka.grpc.GrpcServiceException
import akka.http.scaladsl.model.{ContentTypes, HttpEntity, HttpResponse}
import akka.http.scaladsl.model.StatusCodes.BadRequest
<<<<<<< HEAD
import akka.http.scaladsl.server.Directives.{complete, entity, logRequestResult, pathPrefix, post}
import akka.http.scaladsl.server.{Directives, ExceptionHandler, Route}
=======
import akka.http.scaladsl.server.Directives.{as, complete, entity, logRequestResult, pathPrefix, post}
import akka.http.scaladsl.server.{ExceptionHandler, Route}
>>>>>>> c22b2250
import com.typesafe.config.Config
import com.typesafe.scalalogging.StrictLogging
import de.heikoseeberger.akkahttpcirce.ErrorAccumulatingCirceSupport
import akka.http.scaladsl.server.directives.FutureDirectives.onSuccess
import com.improving.app.gateway.api.handlers.MemberGatewayHandler
import com.improving.app.gateway.domain.member.{RegisterMember => GatewayRegisterMember}
import io.circe.Json
import io.circe.generic.codec.DerivedAsObjectCodec.deriveCodec
import org.json4s.{JObject, JValue}
import scalapb.json4s.JsonFormat
import scalapb.json4s.JsonFormat.{fromJson, fromJsonString}

trait MemberGatewayRoutes extends ErrorAccumulatingCirceSupport with StrictLogging {

  val config: Config

<<<<<<< HEAD
  implicit def exceptionHandler: ExceptionHandler =
    ExceptionHandler { case e: GrpcServiceException =>
      complete(
        HttpResponse(
          BadRequest,
          entity = HttpEntity(ContentTypes.`text/plain(UTF-8)`, Json.fromString(e.getMessage).toString())
        )
      )
    }

  def routes(handler: MemberGatewayHandler): Route = logRequestResult("MemberGateway") {
=======
  def memberRoutes(handler: MemberGatewayHandler): Route = logRequestResult("MemberGateway") {
>>>>>>> c22b2250
    pathPrefix("member") {
      post {
        entity(Directives.as[String]) { data =>
          onSuccess(
            handler
              .registerMember(
                fromJsonString[GatewayRegisterMember](data)
              )
          ) { memberRegistered =>
            complete(JsonFormat.toJsonString(memberRegistered))
          }
        }
      }
    }
  }
}<|MERGE_RESOLUTION|>--- conflicted
+++ resolved
@@ -3,13 +3,8 @@
 import akka.grpc.GrpcServiceException
 import akka.http.scaladsl.model.{ContentTypes, HttpEntity, HttpResponse}
 import akka.http.scaladsl.model.StatusCodes.BadRequest
-<<<<<<< HEAD
-import akka.http.scaladsl.server.Directives.{complete, entity, logRequestResult, pathPrefix, post}
+import akka.http.scaladsl.server.Directives.{as, complete, entity, logRequestResult, pathPrefix, post}
 import akka.http.scaladsl.server.{Directives, ExceptionHandler, Route}
-=======
-import akka.http.scaladsl.server.Directives.{as, complete, entity, logRequestResult, pathPrefix, post}
-import akka.http.scaladsl.server.{ExceptionHandler, Route}
->>>>>>> c22b2250
 import com.typesafe.config.Config
 import com.typesafe.scalalogging.StrictLogging
 import de.heikoseeberger.akkahttpcirce.ErrorAccumulatingCirceSupport
@@ -26,7 +21,6 @@
 
   val config: Config
 
-<<<<<<< HEAD
   implicit def exceptionHandler: ExceptionHandler =
     ExceptionHandler { case e: GrpcServiceException =>
       complete(
@@ -37,10 +31,7 @@
       )
     }
 
-  def routes(handler: MemberGatewayHandler): Route = logRequestResult("MemberGateway") {
-=======
   def memberRoutes(handler: MemberGatewayHandler): Route = logRequestResult("MemberGateway") {
->>>>>>> c22b2250
     pathPrefix("member") {
       post {
         entity(Directives.as[String]) { data =>
