ThisBuild / dynverSeparator := "-"

lazy val backEnd = project
  .in(file("."))
  .aggregate(commonTypes, tenant)

<<<<<<< HEAD
// Unused projects. Completely remove once organization and member are correctly implemented.
lazy val org = project
  .in(file("organization"))
  .configure(C.akkaPersistentEntity("improving-app-organization"))
  .dependsOn(commonTypes % "compile->compile;test->test")

//lazy val member = project.in(file("member"))
//  .configure(C.kalix("improving-app-member"))
//  .dependsOn(organization).
//  settings(
//    libraryDependencies ++= Seq(
//      "org.typelevel" %% "cats-core" % "2.8.0"
//    )
//  )

=======
>>>>>>> 62bd4d32
// This is for protobuf types defined at 'domain' scope and having cross-service applicability only.
lazy val commonTypes = project
  .in(file("common-types"))
  .configure(C.protobufsLib("improving-app-common-types"))

lazy val tenant = project
  .in(file("tenant"))
  .configure(C.akkaPersistentEntity("improving-app-tenant"))
  .dependsOn(commonTypes)

<<<<<<< HEAD
(Compile / runMain) := (org / (Compile / runMain)).evaluated
onLoad in Global := (onLoad in Global).value andThen (Command
  .process("project org", _))
=======
(Compile / runMain) := (tenant / Compile / runMain).evaluated
onLoad in Global := (onLoad in Global).value.andThen(Command.process("project tenant", _))

lazy val organization = project
  .in(file("organization"))
  .configure(C.akkaPersistentEntity("improving-app-organization"))
  .dependsOn(commonTypes)

lazy val member = project
  .in(file("member"))
  .configure(C.akkaPersistentEntity("improving-app-member"))
  .dependsOn(commonTypes)
>>>>>>> 62bd4d32
<|MERGE_RESOLUTION|>--- conflicted
+++ resolved
@@ -4,12 +4,11 @@
   .in(file("."))
   .aggregate(commonTypes, tenant)
 
-<<<<<<< HEAD
 // Unused projects. Completely remove once organization and member are correctly implemented.
 lazy val org = project
   .in(file("organization"))
   .configure(C.akkaPersistentEntity("improving-app-organization"))
-  .dependsOn(commonTypes % "compile->compile;test->test")
+  .dependsOn(commonTypes)
 
 //lazy val member = project.in(file("member"))
 //  .configure(C.kalix("improving-app-member"))
@@ -20,8 +19,6 @@
 //    )
 //  )
 
-=======
->>>>>>> 62bd4d32
 // This is for protobuf types defined at 'domain' scope and having cross-service applicability only.
 lazy val commonTypes = project
   .in(file("common-types"))
@@ -32,21 +29,6 @@
   .configure(C.akkaPersistentEntity("improving-app-tenant"))
   .dependsOn(commonTypes)
 
-<<<<<<< HEAD
 (Compile / runMain) := (org / (Compile / runMain)).evaluated
 onLoad in Global := (onLoad in Global).value andThen (Command
-  .process("project org", _))
-=======
-(Compile / runMain) := (tenant / Compile / runMain).evaluated
-onLoad in Global := (onLoad in Global).value.andThen(Command.process("project tenant", _))
-
-lazy val organization = project
-  .in(file("organization"))
-  .configure(C.akkaPersistentEntity("improving-app-organization"))
-  .dependsOn(commonTypes)
-
-lazy val member = project
-  .in(file("member"))
-  .configure(C.akkaPersistentEntity("improving-app-member"))
-  .dependsOn(commonTypes)
->>>>>>> 62bd4d32
+  .process("project org", _))