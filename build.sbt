ThisBuild / dynverSeparator := "-"
Global / onChangedBuildSource := ReloadOnSourceChanges

lazy val `back-end` = project
  .in(file("."))
  .aggregate(commonUtils, gateway, tenant, organization, member, store, event, product, gatling)

// This is for protobuf types defined at 'domain' scope and having cross-service applicability only.
lazy val commonTypes = project
  .in(file("common-types"))
  .configure(C.protobufsLib("improving-app-common-types"))

lazy val commonUtils = project
  .in(file("common-utils"))
  .configure(C.scalaCompilation("improving-app-common-utils"))
  .configure(C.Compilation.scala, C.Testing.scalaTest)
  .configure(C.openTelemetry)

lazy val tenant = project
  .in(file("tenant"))
  .configure(C.akkaPersistentEntity("improving-app-tenant", 8080))
  .dependsOn(commonTypes, commonUtils)

lazy val organization = project
  .in(file("organization"))
  .configure(C.akkaPersistentEntity("improving-app-organization", 8082))
  .dependsOn(commonTypes, commonUtils)

lazy val member = project
  .in(file("member"))
  .configure(C.akkaPersistentEntity("improving-app-member", 8081))
  .dependsOn(commonTypes, commonUtils)

lazy val store = project
  .in(file("store"))
  .configure(C.akkaPersistentEntity("improving-app-store", 8083))
  .dependsOn(commonTypes, commonUtils)

lazy val event = project
  .in(file("event"))
  .configure(C.akkaPersistentEntity("improving-app-event", 8084))
  .dependsOn(commonTypes, commonUtils)

lazy val product = project
  .in(file("product"))
  .configure(C.akkaPersistentEntity("improving-app-product", 8085))
  .dependsOn(commonTypes, commonUtils)

lazy val gateway = project
  .in(file("gateway"))
  .configure(C.Compilation.service("improving-app-gateway", 8090))
  .dependsOn(
<<<<<<< HEAD
    commonTypes, commonUtils, tenant, organization, member, store, event
=======
    commonTypes,
    tenant % "compile->compile;test->test;it->test",
    organization % "compile->compile;test->test;it->test",
    member % "compile->compile;test->test;it->test",
    store % "compile->compile;test->test;it->test",
    event % "compile->compile;test->test;it->test",
    product % "compile->compile;test->test;it->test"
>>>>>>> 697f2e7f
  )

lazy val gatling = project
  .in(file("gatling"))
  .configure(
    C.Compilation
      .service("improving-app-gatling", 8900, Dependencies.gatlingDependencies)
  )
  .enablePlugins(GatlingPlugin)
  .dependsOn(commonTypes, gateway)<|MERGE_RESOLUTION|>--- conflicted
+++ resolved
@@ -50,9 +50,6 @@
   .in(file("gateway"))
   .configure(C.Compilation.service("improving-app-gateway", 8090))
   .dependsOn(
-<<<<<<< HEAD
-    commonTypes, commonUtils, tenant, organization, member, store, event
-=======
     commonTypes,
     tenant % "compile->compile;test->test;it->test",
     organization % "compile->compile;test->test;it->test",
@@ -60,7 +57,6 @@
     store % "compile->compile;test->test;it->test",
     event % "compile->compile;test->test;it->test",
     product % "compile->compile;test->test;it->test"
->>>>>>> 697f2e7f
   )
 
 lazy val gatling = project
