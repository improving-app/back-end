syntax = "proto3";
package com.improving.app.organization.domain;

import "scalapb/scalapb.proto";
import "scalapb/validate.proto";

import "com/improving/app/common/domain/ids.proto";
import "com/improving/app/organization/domain/organizationTypeDefinitions.proto";
import "validate/validate.proto";

option (scalapb.options) = {
  scope: FILE
  [scalapb.validate.file] {
    validate_at_construction: true
  }
  field_transformations: [
    {
      when: {options: {[validate.rules] {message: {required: true}}}}
      set: {
        [scalapb.field] {
          required: true
        }
      }
    }
  ]
};

message OrganizationEvent {
  oneof sealed_value {
    OrganizationEstablished organization_established = 1;
    OrganizationActivated organization_activated = 2;
    OrganizationSuspended organization_suspended = 3;
    OrganizationTerminated organization_terminated = 4;
    OrganizationInfoEdited organization_info_edited = 5;
    MembersAddedToOrganization members_added_to_organization = 6;
    MembersRemovedFromOrganization members_removed_from_organization = 7;
    OwnersAddedToOrganization owners_added_to_organization = 8;
    OwnersRemovedFromOrganization owners_removed_from_organization = 9;
  }
}

message OrganizationEstablished {
  option (scalapb.message).extends = "com.improving.app.common.serialize.PBMsgSerializable";
  com.improving.app.common.domain.OrganizationId organization_id = 1 [(validate.rules).message.required = true];
  com.improving.app.organization.domain.OrganizationInfo organization_info = 2 [(validate.rules).message.required = true];
  com.improving.app.organization.domain.OrganizationMetaInfo meta_info = 3 [(validate.rules).message.required = true];
}

message OrganizationActivated {
  option (scalapb.message).extends = "com.improving.app.common.serialize.PBMsgSerializable";
  com.improving.app.common.domain.OrganizationId organization_id = 1 [(validate.rules).message.required = true];
  com.improving.app.organization.domain.OrganizationMetaInfo meta_info = 2 [(validate.rules).message.required = true];
}

message OrganizationSuspended {
  option (scalapb.message).extends = "com.improving.app.common.serialize.PBMsgSerializable";
  com.improving.app.common.domain.OrganizationId organization_id = 1 [(validate.rules).message.required = true];
  com.improving.app.organization.domain.OrganizationMetaInfo meta_info = 2 [(validate.rules).message.required = true];
}

message OrganizationTerminated {
  option (scalapb.message).extends = "com.improving.app.common.serialize.PBMsgSerializable";
  com.improving.app.common.domain.OrganizationId organization_id = 1 [(validate.rules).message.required = true];
}

message OrganizationInfoEdited {
  option (scalapb.message).extends = "com.improving.app.common.serialize.PBMsgSerializable";
<<<<<<< HEAD
  com.improving.app.common.domain.OrganizationId organization_id = 1 [(validate.rules).message.required = true];
  OrganizationMetaInfo meta_info = 2 [(validate.rules).message.required = true];
  OrganizationInfo old_info = 3 [(validate.rules).message.required = true];
  OrganizationInfo new_info = 4 [(validate.rules).message.required = true];
=======
  com.improving.app.common.domain.OrganizationId organization_id = 1;
  OrganizationMetaInfo meta_info = 2;
  OrganizationInfo old_info = 3;
  OrganizationInfo new_info = 4;
}

message MembersAddedToOrganization {
  option (scalapb.message).extends = "com.improving.app.common.serialize.PBMsgSerializable";
  com.improving.app.common.domain.OrganizationId organization_id = 1;
  OrganizationMetaInfo meta_info = 2;
  repeated com.improving.app.common.domain.MemberId members_added = 3;
}

message MembersRemovedFromOrganization {
  option (scalapb.message).extends = "com.improving.app.common.serialize.PBMsgSerializable";
  com.improving.app.common.domain.OrganizationId organization_id = 1;
  OrganizationMetaInfo meta_info = 2;
  repeated com.improving.app.common.domain.MemberId members_removed = 3;
}

message OwnersAddedToOrganization {
  option (scalapb.message).extends = "com.improving.app.common.serialize.PBMsgSerializable";
  com.improving.app.common.domain.OrganizationId organization_id = 1;
  OrganizationMetaInfo meta_info = 2;
  repeated com.improving.app.common.domain.MemberId owners_added = 3;
}

message OwnersRemovedFromOrganization {
  option (scalapb.message).extends = "com.improving.app.common.serialize.PBMsgSerializable";
  com.improving.app.common.domain.OrganizationId organization_id = 1;
  OrganizationMetaInfo meta_info = 2;
  repeated com.improving.app.common.domain.MemberId owners_removed = 3;
>>>>>>> a8d7f50f
}<|MERGE_RESOLUTION|>--- conflicted
+++ resolved
@@ -65,16 +65,10 @@
 
 message OrganizationInfoEdited {
   option (scalapb.message).extends = "com.improving.app.common.serialize.PBMsgSerializable";
-<<<<<<< HEAD
   com.improving.app.common.domain.OrganizationId organization_id = 1 [(validate.rules).message.required = true];
   OrganizationMetaInfo meta_info = 2 [(validate.rules).message.required = true];
   OrganizationInfo old_info = 3 [(validate.rules).message.required = true];
   OrganizationInfo new_info = 4 [(validate.rules).message.required = true];
-=======
-  com.improving.app.common.domain.OrganizationId organization_id = 1;
-  OrganizationMetaInfo meta_info = 2;
-  OrganizationInfo old_info = 3;
-  OrganizationInfo new_info = 4;
 }
 
 message MembersAddedToOrganization {
@@ -103,5 +97,4 @@
   com.improving.app.common.domain.OrganizationId organization_id = 1;
   OrganizationMetaInfo meta_info = 2;
   repeated com.improving.app.common.domain.MemberId owners_removed = 3;
->>>>>>> a8d7f50f
 }