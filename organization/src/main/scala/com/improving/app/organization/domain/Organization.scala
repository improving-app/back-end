package com.improving.app.organization.domain

import akka.actor.typed.scaladsl.Behaviors
import akka.actor.typed.{ActorRef, Behavior}
import akka.cluster.sharding.typed.scaladsl.EntityTypeKey
import akka.pattern.StatusReply
import akka.persistence.typed.PersistenceId
import akka.persistence.typed.scaladsl.{Effect, EventSourcedBehavior, ReplyEffect}
import com.google.protobuf.timestamp.Timestamp
import com.improving.app.common.domain.MemberId
import com.improving.app.common.errors.Validation._
import com.improving.app.common.errors._
import com.improving.app.organization.domain.OrganizationState.ORGANIZATION_STATE_DRAFT

import java.time.Instant

object Organization {
  val TypeKey: EntityTypeKey[OrganizationRequestEnvelope] = EntityTypeKey[OrganizationRequestEnvelope]("Organization")

  case class OrganizationRequestEnvelope(
      request: OrganizationRequestPB,
      replyTo: ActorRef[StatusReply[OrganizationEvent]]
  )

  sealed trait OrganizationState

  private case object UninitializedState extends OrganizationState

  sealed private trait EstablishedState extends OrganizationState {
    val info: OrganizationInfo
    val metaInfo: OrganizationMetaInfo
    val members: Set[MemberId]
    val owners: Set[MemberId]
  }

  sealed private trait InactiveState extends EstablishedState

  private case class DraftState(
                                 info: OrganizationInfo,
                                 metaInfo: OrganizationMetaInfo,
                                 members: Set[MemberId],
                                 owners: Set[MemberId]
                               ) extends InactiveState

  private case class ActiveState(
                                  info: OrganizationInfo,
                                  metaInfo: OrganizationMetaInfo,
                                  members: Set[MemberId],
                                  owners: Set[MemberId]
                                ) extends EstablishedState

  private case class SuspendedState(
                                     info: OrganizationInfo,
                                     metaInfo: OrganizationMetaInfo,
                                     members: Set[MemberId],
                                     owners: Set[MemberId]
                                   ) extends InactiveState

  def apply(persistenceId: PersistenceId): Behavior[OrganizationRequestEnvelope] = {
    Behaviors.setup(context =>
      EventSourcedBehavior[OrganizationRequestEnvelope, OrganizationEvent, OrganizationState](
        persistenceId = persistenceId,
        emptyState = UninitializedState,
        commandHandler = commandHandler,
        eventHandler = eventHandler
      )
    )
  }

  private val commandHandler: (OrganizationState, OrganizationRequestEnvelope) => ReplyEffect[OrganizationEvent, OrganizationState] = { (state, envelope) =>
    val result: Either[Error, OrganizationEvent] = state match {
      case UninitializedState =>
        envelope.request match {
          case command: EstablishOrganization => establishOrganization(command)
          case _ => Left(StateError("Organization is not established"))
        }
      case draftState: DraftState =>
        envelope.request match {
          case command: ActivateOrganization => activateOrganization(draftState, command)
          case command: SuspendOrganization => suspendOrganization(draftState, command)
          case command: TerminateOrganization => terminateOrganization(draftState, command)
          case command: EditOrganizationInfo => editOrganizationInfo(draftState, command)
          case command: AddMembersToOrganization => addMembersToOrganization(draftState, command)
          case command: RemoveMembersFromOrganization => removeMembersFromOrganization(draftState, command)
          case command: AddOwnersToOrganization => addOwnersToOrganization(draftState, command)
          case command: RemoveOwnersFromOrganization => removeOwnersFromOrganization(draftState, command)
          case _ => Left(StateError("Message type not supported in draft state"))
        }
      case activeState: ActiveState =>
        envelope.request match {
          case command: SuspendOrganization => suspendOrganization(activeState, command)
          case command: TerminateOrganization => terminateOrganization(activeState, command)
          case command: EditOrganizationInfo => editOrganizationInfo(activeState, command)
          case command: AddMembersToOrganization => addMembersToOrganization(activeState, command)
          case command: RemoveMembersFromOrganization => removeMembersFromOrganization(activeState, command)
          case command: AddOwnersToOrganization => addOwnersToOrganization(activeState, command)
          case command: RemoveOwnersFromOrganization => removeOwnersFromOrganization(activeState, command)
          case _ => Left(StateError("Message type not supported in active state"))
        }
      case suspendedState: SuspendedState =>
        envelope.request match {
          case command: ActivateOrganization => activateOrganization(suspendedState, command)
          case command: TerminateOrganization => terminateOrganization(suspendedState, command)
          case command: EditOrganizationInfo => editOrganizationInfo(suspendedState, command)
          case command: AddMembersToOrganization => addMembersToOrganization(suspendedState, command)
          case command: RemoveMembersFromOrganization => removeMembersFromOrganization(suspendedState, command)
          case command: AddOwnersToOrganization => addOwnersToOrganization(suspendedState, command)
          case command: RemoveOwnersFromOrganization => removeOwnersFromOrganization(suspendedState, command)
          case _ => Left(StateError("Message type not supported in suspended state"))
        }
    }
    result match {
      case Left(error) => Effect.reply(envelope.replyTo)(StatusReply.Error(error.message))
      case Right(event) => Effect.persist(event).thenReply(envelope.replyTo) { _ => StatusReply.Success(event) }
    }
  }

  private val eventHandler: (OrganizationState, OrganizationEvent) => OrganizationState = { (state, event) =>
    event match {
      case OrganizationEvent.Empty => state
      case event: OrganizationEstablished =>
        state match {
<<<<<<< HEAD
          case UninitializedState => DraftState(info = event.organizationInfo, metaInfo = event.metaInfo)
          case _: DraftState      => state
          case _: ActiveState     => state
          case _: SuspendedState  => state
        }
      case event: OrganizationActivated =>
        state match {
          case x: DraftState      => ActiveState(x.info, event.metaInfo)
          case _: ActiveState     => state
          case x: SuspendedState  => ActiveState(x.info, event.metaInfo)
=======
          case UninitializedState => DraftState(info = event.organizationInfo.get, metaInfo = event.metaInfo.get, Set.empty, Set.empty)
          case _: DraftState => state
          case _: ActiveState => state
          case _: SuspendedState => state
        }
      case event: OrganizationActivated =>
        state match {
          case x: DraftState => ActiveState(x.info, event.metaInfo.get, x.members, x.owners)
          case _: ActiveState => state
          case x: SuspendedState => ActiveState(x.info, event.metaInfo.get, x.members, x.owners)
>>>>>>> a8d7f50f
          case UninitializedState => UninitializedState
        }
      case event: OrganizationSuspended =>
        state match {
<<<<<<< HEAD
          case x: DraftState      => SuspendedState(x.info, event.metaInfo)
          case x: ActiveState     => SuspendedState(x.info, event.metaInfo)
          case x: SuspendedState  => SuspendedState(x.info, event.metaInfo)
=======
          case x: DraftState => SuspendedState(x.info, event.metaInfo.get, x.members, x.owners)
          case x: ActiveState => SuspendedState(x.info, event.metaInfo.get, x.members, x.owners)
          case x: SuspendedState => SuspendedState(x.info, event.metaInfo.get, x.members, x.owners)
>>>>>>> a8d7f50f
          case UninitializedState => UninitializedState
        }
      case _: OrganizationTerminated => state
      case event: OrganizationInfoEdited =>
        state match {
<<<<<<< HEAD
          case _: DraftState      => DraftState(event.newInfo, event.metaInfo)
          case _: ActiveState     => ActiveState(event.newInfo, event.metaInfo)
          case _: SuspendedState  => SuspendedState(event.newInfo, event.metaInfo)
=======
          case x: DraftState => DraftState(event.getNewInfo, event.getMetaInfo, x.members, x.owners)
          case x: ActiveState => ActiveState(event.getNewInfo, event.getMetaInfo, x.members, x.owners)
          case x: SuspendedState => SuspendedState(event.getNewInfo, event.getMetaInfo, x.members, x.owners)
          case UninitializedState => UninitializedState
        }
      case event: MembersAddedToOrganization =>
        state match {
          case x: DraftState => DraftState(x.info, event.getMetaInfo, x.members ++ event.membersAdded, x.owners)
          case x: ActiveState => ActiveState(x.info, event.getMetaInfo, x.members ++ event.membersAdded, x.owners)
          case x: SuspendedState => SuspendedState(x.info, event.getMetaInfo, x.members ++ event.membersAdded, x.owners)
          case UninitializedState => UninitializedState
        }
      case event: MembersRemovedFromOrganization =>
        state match {
          case x: DraftState => DraftState(x.info, event.getMetaInfo, x.members -- event.membersRemoved, x.owners)
          case x: ActiveState => ActiveState(x.info, event.getMetaInfo, x.members -- event.membersRemoved, x.owners)
          case x: SuspendedState => SuspendedState(x.info, event.getMetaInfo, x.members -- event.membersRemoved, x.owners)
          case UninitializedState => UninitializedState
        }
      case event: OwnersAddedToOrganization =>
        state match {
          case x: DraftState => DraftState(x.info, event.getMetaInfo, x.members, x.owners ++ event.ownersAdded)
          case x: ActiveState => ActiveState(x.info, event.getMetaInfo, x.members, x.owners ++ event.ownersAdded)
          case x: SuspendedState => SuspendedState(x.info, event.getMetaInfo, x.members, x.owners ++ event.ownersAdded)
          case UninitializedState => UninitializedState
        }
      case event: OwnersRemovedFromOrganization =>
        state match {
          case x: DraftState => DraftState(x.info, event.getMetaInfo, x.members, x.owners -- event.ownersRemoved)
          case x: ActiveState => ActiveState(x.info, event.getMetaInfo, x.members, x.owners -- event.ownersRemoved)
          case x: SuspendedState => SuspendedState(x.info, event.getMetaInfo, x.members, x.owners -- event.ownersRemoved)
>>>>>>> a8d7f50f
          case UninitializedState => UninitializedState
        }
    }
  }

  private def updateMetaInfo(
      metaInfo: OrganizationMetaInfo,
      lastUpdatedByOpt: MemberId
  ): OrganizationMetaInfo = {
    metaInfo.copy(lastUpdatedBy = lastUpdatedByOpt, lastUpdated = Timestamp(Instant.now()))
  }

  private def establishOrganization(establishOrganization: EstablishOrganization): Either[Error, OrganizationEvent] = {
    val organizationInfo = establishOrganization.organizationInfo

    val now = Instant.now()

    val newMetaInfo = OrganizationMetaInfo(
      createdOn = Timestamp(now),
      createdBy = establishOrganization.onBehalfOf,
      lastUpdated = Timestamp(now),
      lastUpdatedBy = establishOrganization.onBehalfOf,
      state = ORGANIZATION_STATE_DRAFT
    )

    Right(
      OrganizationEstablished(
        organizationId = establishOrganization.organizationId,
        metaInfo = newMetaInfo,
        organizationInfo = organizationInfo
      )
    )
  }

  private def activateOrganization(
      state: InactiveState,
      activateOrganization: ActivateOrganization,
  ): Either[Error, OrganizationEvent] = {
    val newMetaInfo = updateMetaInfo(metaInfo = state.metaInfo, lastUpdatedByOpt = activateOrganization.onBehalfOf)
    Right(
      OrganizationActivated(
        organizationId = activateOrganization.organizationId,
        metaInfo = newMetaInfo
      )
    )
  }

  private def suspendOrganization(
      state: EstablishedState,
      suspendOrganization: SuspendOrganization,
  ): Either[Error, OrganizationEvent] = {
    val newMetaInfo = updateMetaInfo(metaInfo = state.metaInfo, lastUpdatedByOpt = suspendOrganization.onBehalfOf)
    Right(
      OrganizationSuspended(
        organizationId = suspendOrganization.organizationId,
        metaInfo = newMetaInfo,
      )
    )
  }

  private def terminateOrganization(
      establishedState: EstablishedState,
      terminate: TerminateOrganization
  ): Either[Error, OrganizationEvent] = {
    Right(
      OrganizationTerminated(
        organizationId = terminate.organizationId
      )
    )
  }

  private def editOrganizationInfo(
      state: EstablishedState,
      command: EditOrganizationInfo
  ): Either[Error, OrganizationInfoEdited] = {
    val fieldsToUpdate = command.organizationInfo

    var updatedInfo = state.info
    fieldsToUpdate.name.foreach(newName => updatedInfo = updatedInfo.copy(name = newName))
    fieldsToUpdate.shortName.foreach(newShortName => updatedInfo = updatedInfo.copy(shortName = Some(newShortName)))
    fieldsToUpdate.isPublic.foreach(newIsPublic => updatedInfo = updatedInfo.copy(isPublic = newIsPublic))
    fieldsToUpdate.address.foreach(newAddress => updatedInfo = updatedInfo.copy(address = Some(newAddress)))
    fieldsToUpdate.url.foreach(newUrl => updatedInfo = updatedInfo.copy(url = Some(newUrl)))
    fieldsToUpdate.logo.foreach(newLogo => updatedInfo = updatedInfo.copy(logo = Some(newLogo)))

    val updatedMetaInfo = updateMetaInfo(state.metaInfo, command.onBehalfOf)

    Right(
      OrganizationInfoEdited(
        organizationId = command.organizationId,
        metaInfo = updatedMetaInfo,
        oldInfo = state.info,
        newInfo = updatedInfo
      )
    )
  }

  def addMembersToOrganization(
                                state: EstablishedState,
                                command: AddMembersToOrganization
                              ): Either[Error, MembersAddedToOrganization] = {
    val maybeValidationError = applyAllValidators[AddMembersToOrganization](
      c => required("organization id", organizationIdValidator)(c.organizationId),
      c => required("on behalf of", memberIdValidator)(c.onBehalfOf),
      c => nonEmpty("members to add")(c.membersToAdd),
      c => validateAll(memberIdValidator)(c.membersToAdd)
    )(command)
    if(maybeValidationError.isDefined) {
      Left(maybeValidationError.get)
    } else {
      val newMembersAdded: Set[MemberId] = command.membersToAdd.toSet -- state.members
      val updatedMetaInfo = updateMetaInfo(state.metaInfo, command.onBehalfOf)

      Right(
        MembersAddedToOrganization(
          organizationId = command.organizationId,
          metaInfo = Some(updatedMetaInfo),
          membersAdded = newMembersAdded.toSeq
        )
      )
    }
  }

  def removeMembersFromOrganization(
                                     state: EstablishedState,
                                     command: RemoveMembersFromOrganization
                                   ): Either[Error, MembersRemovedFromOrganization] = {
    val maybeValidationError = applyAllValidators[RemoveMembersFromOrganization](
      c => required("organization id", organizationIdValidator)(c.organizationId),
      c => required("on behalf of", memberIdValidator)(c.onBehalfOf),
      c => nonEmpty("members to remove")(c.membersToRemove),
      c => validateAll(memberIdValidator)(c.membersToRemove)
    )(command)
    if (maybeValidationError.isDefined) {
      Left(maybeValidationError.get)
    } else {
      val realMembersToRemove = state.members.intersect(command.membersToRemove.toSet)
      val updatedMetaInfo = updateMetaInfo(state.metaInfo, command.onBehalfOf)

      Right(
        MembersRemovedFromOrganization(
          organizationId = command.organizationId,
          metaInfo = Some(updatedMetaInfo),
          membersRemoved = realMembersToRemove.toSeq
        )
      )
    }
  }

  def addOwnersToOrganization(
                               state: EstablishedState,
                               command: AddOwnersToOrganization
                             ): Either[Error, OwnersAddedToOrganization] = {
    val maybeValidationError = applyAllValidators[AddOwnersToOrganization](
      c => required("organization id", organizationIdValidator)(c.organizationId),
      c => required("on behalf of", memberIdValidator)(c.onBehalfOf),
      c => nonEmpty("owners to add")(c.ownersToAdd),
      c => validateAll(memberIdValidator)(c.ownersToAdd)
    )(command)
    if (maybeValidationError.isDefined) {
      Left(maybeValidationError.get)
    } else {
      val newOwnersAdded: Set[MemberId] = command.ownersToAdd.toSet -- state.owners
      val updatedMetaInfo = updateMetaInfo(state.metaInfo, command.onBehalfOf)

      Right(
        OwnersAddedToOrganization(
          organizationId = command.organizationId,
          metaInfo = Some(updatedMetaInfo),
          ownersAdded = newOwnersAdded.toSeq
        )
      )
    }
  }

  def removeOwnersFromOrganization(
                                    state: EstablishedState,
                                    command: RemoveOwnersFromOrganization
                                  ): Either[Error, OwnersRemovedFromOrganization] = {
    val maybeValidationError = applyAllValidators[RemoveOwnersFromOrganization](
      c => required("organization id", organizationIdValidator)(c.organizationId),
      c => required("on behalf of", memberIdValidator)(c.onBehalfOf),
      c => nonEmpty("members to remove")(c.ownersToRemove),
      c => validateAll(memberIdValidator)(c.ownersToRemove)
    )(command)

    if (maybeValidationError.isDefined) {
      Left(maybeValidationError.get)
    } else {
      val realOwnersToRemove = state.owners.intersect(command.ownersToRemove.toSet)
      val updatedMetaInfo = updateMetaInfo(state.metaInfo, command.onBehalfOf)

      Right(
        OwnersRemovedFromOrganization(
          organizationId = command.organizationId,
          metaInfo = Some(updatedMetaInfo),
          ownersRemoved = realOwnersToRemove.toSeq
        )
      )
    }
  }
}<|MERGE_RESOLUTION|>--- conflicted
+++ resolved
@@ -120,18 +120,6 @@
       case OrganizationEvent.Empty => state
       case event: OrganizationEstablished =>
         state match {
-<<<<<<< HEAD
-          case UninitializedState => DraftState(info = event.organizationInfo, metaInfo = event.metaInfo)
-          case _: DraftState      => state
-          case _: ActiveState     => state
-          case _: SuspendedState  => state
-        }
-      case event: OrganizationActivated =>
-        state match {
-          case x: DraftState      => ActiveState(x.info, event.metaInfo)
-          case _: ActiveState     => state
-          case x: SuspendedState  => ActiveState(x.info, event.metaInfo)
-=======
           case UninitializedState => DraftState(info = event.organizationInfo.get, metaInfo = event.metaInfo.get, Set.empty, Set.empty)
           case _: DraftState => state
           case _: ActiveState => state
@@ -142,30 +130,18 @@
           case x: DraftState => ActiveState(x.info, event.metaInfo.get, x.members, x.owners)
           case _: ActiveState => state
           case x: SuspendedState => ActiveState(x.info, event.metaInfo.get, x.members, x.owners)
->>>>>>> a8d7f50f
           case UninitializedState => UninitializedState
         }
       case event: OrganizationSuspended =>
         state match {
-<<<<<<< HEAD
-          case x: DraftState      => SuspendedState(x.info, event.metaInfo)
-          case x: ActiveState     => SuspendedState(x.info, event.metaInfo)
-          case x: SuspendedState  => SuspendedState(x.info, event.metaInfo)
-=======
           case x: DraftState => SuspendedState(x.info, event.metaInfo.get, x.members, x.owners)
           case x: ActiveState => SuspendedState(x.info, event.metaInfo.get, x.members, x.owners)
           case x: SuspendedState => SuspendedState(x.info, event.metaInfo.get, x.members, x.owners)
->>>>>>> a8d7f50f
           case UninitializedState => UninitializedState
         }
       case _: OrganizationTerminated => state
       case event: OrganizationInfoEdited =>
         state match {
-<<<<<<< HEAD
-          case _: DraftState      => DraftState(event.newInfo, event.metaInfo)
-          case _: ActiveState     => ActiveState(event.newInfo, event.metaInfo)
-          case _: SuspendedState  => SuspendedState(event.newInfo, event.metaInfo)
-=======
           case x: DraftState => DraftState(event.getNewInfo, event.getMetaInfo, x.members, x.owners)
           case x: ActiveState => ActiveState(event.getNewInfo, event.getMetaInfo, x.members, x.owners)
           case x: SuspendedState => SuspendedState(event.getNewInfo, event.getMetaInfo, x.members, x.owners)
@@ -197,7 +173,6 @@
           case x: DraftState => DraftState(x.info, event.getMetaInfo, x.members, x.owners -- event.ownersRemoved)
           case x: ActiveState => ActiveState(x.info, event.getMetaInfo, x.members, x.owners -- event.ownersRemoved)
           case x: SuspendedState => SuspendedState(x.info, event.getMetaInfo, x.members, x.owners -- event.ownersRemoved)
->>>>>>> a8d7f50f
           case UninitializedState => UninitializedState
         }
     }
