import akka.grpc.sbt.AkkaGrpcPlugin
import com.typesafe.sbt.packager.Keys._
import com.typesafe.sbt.packager.archetypes.JavaAppPackaging
import com.typesafe.sbt.packager.docker.DockerPlugin
import sbt.Keys._
import sbt.{Project, Test, Tests, _}
import sbtprotoc.ProtocPlugin.autoImport.PB
import scalapb.GeneratorOption.{
  FlatPackage,
  RetainSourceCodeInfo,
  SingleLineToProtoString
}

/** Contains the versions needed.
  */
object V {
  lazy val scala = "2.13.10"
  lazy val akka = "2.7.0"
  lazy val akkaHttp = "10.5.0"
  lazy val akkaManagement = "1.2.0"
  lazy val akkaProjection = "1.3.1"
  lazy val akkaPersistenceCassandra = "1.1.0"
  lazy val akkaPersistenceJdbc = "5.2.0"
  lazy val cors = "1.1.3"
  lazy val catsCore = "2.9.0"
  lazy val logback = "1.4.5"
  lazy val scalalogging = "3.9.5"
  lazy val scalatest = "3.2.15"
  lazy val protobufJava = "3.22.0"
<<<<<<< HEAD
  lazy val scalikeJdbc = "3.5.0"
  lazy val hikariCP = "5.0.1"
  lazy val testcontainersScalaVersion = "0.40.12"
  lazy val jacksonCore = "2.14.2"
  lazy val catsCore = "2.9.0"
=======
  lazy val testcontainersScalaVersion = "0.40.12"
  lazy val airframeUlidVersion = "23.3.0"
>>>>>>> 62bd4d32
}

// C for Configuration functions
object C {

  val scala3Options = Seq(
    "-release:17",
    "-deprecation",
    "-feature",
    "-unchecked",
    "-Xlog-reflective-calls",
    "-Xlint",
    "-Werror"
  )

  val javaOptions = Seq(
    "-Xlint:unchecked",
    "-Xlint:deprecation",
    "-parameters" // for Jackson
  )
<<<<<<< HEAD
  def kalix(artifactName: String)(project: Project): Project = {
    project
      .enablePlugins(KalixPlugin, JavaAppPackaging, DockerPlugin)
      .settings(
        name := artifactName,
        organization := "com.improving",
        organizationHomepage := Some(url("https://improving.app")),
        licenses := Seq(
          ("Apache 2", url("https://www.apache.org/licenses/LICENSE-2.0"))
        ),
        scalaVersion := V.scala,
        scalacOptions := scala3Options,
        Compile / scalacOptions ++= scala3Options,
        Compile / javacOptions ++= javaOptions,
        Test / parallelExecution := false,
        Test / testOptions += Tests.Argument("-oDF"),
        Test / logBuffered := false,
        Compile / run := {
          // needed for the proxy to access the user function on all platforms
          sys.props += "kalix.user-function-interface" -> "0.0.0.0"
          (Compile / run).evaluated
        },
        run / fork := false,
        Global / cancelable := false, // ctrl-c
        libraryDependencies ++= Seq(
          "org.scalatest" %% "scalatest" % "3.2.12" % Test
        ),
        dockerBaseImage := "docker.io/library/adoptopenjdk:11-jre-hotspot",
        dockerUsername := sys.props.get("docker.username"),
        dockerRepository := sys.props.get("docker.registry"),
        dockerUpdateLatest := true,
        dockerBuildCommand := {
          if (sys.props("os.arch") != "amd64") {
            // use buildx with platform to build supported amd64 images on other CPU architectures
            // this may require that you have first run 'docker buildx create' to set docker buildx up
            dockerExecCommand.value ++ Seq(
              "buildx",
              "build",
              "--platform=linux/amd64",
              "--load"
            ) ++ dockerBuildOptions.value :+ "."
          } else dockerBuildCommand.value
        }
      )
  }
=======
>>>>>>> 62bd4d32

  def akkaPersistentEntity(artifactName: String)(project: Project): Project = {
    project
      .configs(IntegrationTest)
      .enablePlugins(AkkaGrpcPlugin, JavaAppPackaging, DockerPlugin)
      .settings(
        name := artifactName,
        organization := "com.improving",
        organizationHomepage := Some(url("https://improving.app")),
        licenses := Seq(
          ("Apache 2", url("https://www.apache.org/licenses/LICENSE-2.0"))
        ),
        scalaVersion := V.scala,
        scalacOptions := scala3Options,
        Compile / scalacOptions ++= scala3Options,
        Compile / javacOptions ++= javaOptions,
        Test / parallelExecution := false,
        Test / testOptions += Tests.Argument("-oDF"),
        Test / logBuffered := false,
        IntegrationTest / fork := true,
        run / fork := true,
        Global / cancelable := false, // ctrl-c
        Defaults.itSettings,
        libraryDependencies ++= Seq(
          "com.typesafe.akka" %% "akka-actor-typed" % V.akka,
          "com.typesafe.akka" %% "akka-actor-testkit-typed" % V.akka % Test,
          "com.typesafe.akka" %% "akka-cluster-tools" % V.akka,
          "com.typesafe.akka" %% "akka-cluster-sharding-typed" % V.akka,
//          "com.lightbend.akka.discovery" %% "akka-discovery-kubernetes-api" % V.akkaManagement, // not yet necessary
//          "com.lightbend.akka.management" %% "akka-management-cluster-bootstrap" % V.akkaManagement, // not yet necessary
          "com.typesafe.akka" %% "akka-persistence" % V.akka,
          "com.typesafe.akka" %% "akka-persistence-cassandra" % V.akkaPersistenceCassandra,
          "com.thesamet.scalapb.common-protos" %% "proto-google-common-protos-scalapb_0.11" % "2.9.6-0" % "protobuf",
          "com.thesamet.scalapb.common-protos" %% "proto-google-common-protos-scalapb_0.11" % "2.9.6-0",
          "com.typesafe.akka" %% "akka-persistence-query" % V.akka,
          "com.typesafe.akka" %% "akka-persistence-typed" % V.akka,
          "com.lightbend.akka" %% "akka-projection-core" % "1.3.1",
          "com.lightbend.akka" %% "akka-projection-eventsourced" % V.akkaProjection,
          "com.typesafe.akka" %% "akka-slf4j" % V.akka,
          "com.typesafe.akka" %% "akka-http-spray-json" % V.akkaHttp,
          "com.typesafe.akka" %% "akka-stream-testkit" % V.akka % Test,
          "com.typesafe.akka" %% "akka-testkit" % V.akka % Test,
          "ch.qos.logback" % "logback-classic" % V.logback,
<<<<<<< HEAD
          "org.typelevel" %% "cats-core" % V.catsCore,
          "com.fasterxml.jackson.core" % "jackson-annotations" % V.jacksonCore,
          "org.scalatest" %% "scalatest" % V.scalatest % "it, test",
          "com.dimafeng" %% "testcontainers-scala-scalatest" % V.testcontainersScalaVersion % "it, test",
          "com.dimafeng" %% "testcontainers-scala-cassandra" % V.testcontainersScalaVersion % "it, test",
          "com.typesafe.akka" %% "akka-serialization-jackson" % V.akka % "it, test"
=======
          "com.typesafe.scala-logging" %% "scala-logging" % V.scalalogging,
          "org.typelevel" %% "cats-core" % V.catsCore,
          "org.scalatest" %% "scalatest" % V.scalatest % "it, test",
          "com.dimafeng" %% "testcontainers-scala-scalatest" % V.testcontainersScalaVersion % "it, test",
          "com.dimafeng" %% "testcontainers-scala-cassandra" % V.testcontainersScalaVersion % "it, test",
          "org.wvlet.airframe" %% "airframe-ulid" % V.airframeUlidVersion,
>>>>>>> 62bd4d32
        ),
        dockerBaseImage := "docker.io/library/eclipse-temurin:17.0.6_10-jre",
        dockerUsername := sys.props.get("docker.username"),
        dockerRepository := sys.props.get("docker.registry"),
        dockerUpdateLatest := true,
        dockerExposedPorts ++= Seq(8080),
        dockerBuildCommand := {
          if (sys.props("os.arch") != "amd64") {
            // use buildx with platform to build supported amd64 images on other CPU architectures
            // this may require that you have first run 'docker buildx create' to set docker buildx up
            dockerExecCommand.value ++ Seq(
              "buildx",
              "build",
              "--platform=linux/amd64",
              "--load"
            ) ++ dockerBuildOptions.value :+ "."
          } else dockerBuildCommand.value
        },
      )
  }

  def protobufsLib(artifactName: String)(project: Project): Project = {
    project
      .enablePlugins(JavaAppPackaging)
      .settings(
        name := artifactName,
        organization := "com.improving",
        organizationHomepage := Some(url("https://improving.app")),
        licenses := Seq(
          ("Apache 2", url("https://www.apache.org/licenses/LICENSE-2.0"))
        ),
        scalaVersion := V.scala,
        scalacOptions := scala3Options,
        Compile / scalacOptions ++= scala3Options,
        Test / logBuffered := false,
        run / fork := false,
        Global / cancelable := false, // ctrl-c
        libraryDependencies ++= Seq(
          "org.scalatest" %% "scalatest" % V.scalatest % Test
        )
      )
      .configure(scalapbCodeGen)
  }

  def scalapbCodeGen(project: Project): Project = {
    project.settings(
      libraryDependencies ++= Seq(
        "com.thesamet.scalapb" %% "scalapb-runtime" % scalapb.compiler.Version.scalapbVersion % "protobuf",
        "com.google.protobuf" % "protobuf-java" % V.protobufJava % "protobuf",
        "com.thesamet.scalapb.common-protos" %% "proto-google-common-protos-scalapb_0.11" % "2.9.6-0" % "protobuf",
        "com.thesamet.scalapb.common-protos" %% "proto-google-common-protos-scalapb_0.11" % "2.9.6-0"
      ),
      Compile / PB.targets := Seq(
        scalapb.gen(
          FlatPackage,
          SingleLineToProtoString,
          RetainSourceCodeInfo
        ) -> (Compile / sourceManaged).value / "scalapb",
        scalapb.validate.gen(
          FlatPackage,
          SingleLineToProtoString,
          RetainSourceCodeInfo
        ) -> (Compile / sourceManaged).value / "scalapb"
      )
    )
  }
}<|MERGE_RESOLUTION|>--- conflicted
+++ resolved
@@ -20,23 +20,14 @@
   lazy val akkaManagement = "1.2.0"
   lazy val akkaProjection = "1.3.1"
   lazy val akkaPersistenceCassandra = "1.1.0"
-  lazy val akkaPersistenceJdbc = "5.2.0"
   lazy val cors = "1.1.3"
   lazy val catsCore = "2.9.0"
   lazy val logback = "1.4.5"
   lazy val scalalogging = "3.9.5"
   lazy val scalatest = "3.2.15"
   lazy val protobufJava = "3.22.0"
-<<<<<<< HEAD
-  lazy val scalikeJdbc = "3.5.0"
-  lazy val hikariCP = "5.0.1"
-  lazy val testcontainersScalaVersion = "0.40.12"
-  lazy val jacksonCore = "2.14.2"
-  lazy val catsCore = "2.9.0"
-=======
   lazy val testcontainersScalaVersion = "0.40.12"
   lazy val airframeUlidVersion = "23.3.0"
->>>>>>> 62bd4d32
 }
 
 // C for Configuration functions
@@ -57,54 +48,6 @@
     "-Xlint:deprecation",
     "-parameters" // for Jackson
   )
-<<<<<<< HEAD
-  def kalix(artifactName: String)(project: Project): Project = {
-    project
-      .enablePlugins(KalixPlugin, JavaAppPackaging, DockerPlugin)
-      .settings(
-        name := artifactName,
-        organization := "com.improving",
-        organizationHomepage := Some(url("https://improving.app")),
-        licenses := Seq(
-          ("Apache 2", url("https://www.apache.org/licenses/LICENSE-2.0"))
-        ),
-        scalaVersion := V.scala,
-        scalacOptions := scala3Options,
-        Compile / scalacOptions ++= scala3Options,
-        Compile / javacOptions ++= javaOptions,
-        Test / parallelExecution := false,
-        Test / testOptions += Tests.Argument("-oDF"),
-        Test / logBuffered := false,
-        Compile / run := {
-          // needed for the proxy to access the user function on all platforms
-          sys.props += "kalix.user-function-interface" -> "0.0.0.0"
-          (Compile / run).evaluated
-        },
-        run / fork := false,
-        Global / cancelable := false, // ctrl-c
-        libraryDependencies ++= Seq(
-          "org.scalatest" %% "scalatest" % "3.2.12" % Test
-        ),
-        dockerBaseImage := "docker.io/library/adoptopenjdk:11-jre-hotspot",
-        dockerUsername := sys.props.get("docker.username"),
-        dockerRepository := sys.props.get("docker.registry"),
-        dockerUpdateLatest := true,
-        dockerBuildCommand := {
-          if (sys.props("os.arch") != "amd64") {
-            // use buildx with platform to build supported amd64 images on other CPU architectures
-            // this may require that you have first run 'docker buildx create' to set docker buildx up
-            dockerExecCommand.value ++ Seq(
-              "buildx",
-              "build",
-              "--platform=linux/amd64",
-              "--load"
-            ) ++ dockerBuildOptions.value :+ "."
-          } else dockerBuildCommand.value
-        }
-      )
-  }
-=======
->>>>>>> 62bd4d32
 
   def akkaPersistentEntity(artifactName: String)(project: Project): Project = {
     project
@@ -114,9 +57,7 @@
         name := artifactName,
         organization := "com.improving",
         organizationHomepage := Some(url("https://improving.app")),
-        licenses := Seq(
-          ("Apache 2", url("https://www.apache.org/licenses/LICENSE-2.0"))
-        ),
+        licenses := Seq(("Apache 2", url("https://www.apache.org/licenses/LICENSE-2.0"))),
         scalaVersion := V.scala,
         scalacOptions := scala3Options,
         Compile / scalacOptions ++= scala3Options,
@@ -143,26 +84,20 @@
           "com.typesafe.akka" %% "akka-persistence-typed" % V.akka,
           "com.lightbend.akka" %% "akka-projection-core" % "1.3.1",
           "com.lightbend.akka" %% "akka-projection-eventsourced" % V.akkaProjection,
+          "com.typesafe.akka" %% "akka-serialization-jackson" % V.akka,
           "com.typesafe.akka" %% "akka-slf4j" % V.akka,
           "com.typesafe.akka" %% "akka-http-spray-json" % V.akkaHttp,
           "com.typesafe.akka" %% "akka-stream-testkit" % V.akka % Test,
           "com.typesafe.akka" %% "akka-testkit" % V.akka % Test,
           "ch.qos.logback" % "logback-classic" % V.logback,
-<<<<<<< HEAD
+          "com.typesafe.scala-logging" %% "scala-logging" % V.scalalogging,
+          "org.typelevel" %% "cats-core" % V.catsCore,
           "org.typelevel" %% "cats-core" % V.catsCore,
           "com.fasterxml.jackson.core" % "jackson-annotations" % V.jacksonCore,
           "org.scalatest" %% "scalatest" % V.scalatest % "it, test",
           "com.dimafeng" %% "testcontainers-scala-scalatest" % V.testcontainersScalaVersion % "it, test",
           "com.dimafeng" %% "testcontainers-scala-cassandra" % V.testcontainersScalaVersion % "it, test",
-          "com.typesafe.akka" %% "akka-serialization-jackson" % V.akka % "it, test"
-=======
-          "com.typesafe.scala-logging" %% "scala-logging" % V.scalalogging,
-          "org.typelevel" %% "cats-core" % V.catsCore,
-          "org.scalatest" %% "scalatest" % V.scalatest % "it, test",
-          "com.dimafeng" %% "testcontainers-scala-scalatest" % V.testcontainersScalaVersion % "it, test",
-          "com.dimafeng" %% "testcontainers-scala-cassandra" % V.testcontainersScalaVersion % "it, test",
           "org.wvlet.airframe" %% "airframe-ulid" % V.airframeUlidVersion,
->>>>>>> 62bd4d32
         ),
         dockerBaseImage := "docker.io/library/eclipse-temurin:17.0.6_10-jre",
         dockerUsername := sys.props.get("docker.username"),
@@ -180,29 +115,24 @@
               "--load"
             ) ++ dockerBuildOptions.value :+ "."
           } else dockerBuildCommand.value
-        },
+        }
       )
   }
 
   def protobufsLib(artifactName: String)(project: Project): Project = {
-    project
-      .enablePlugins(JavaAppPackaging)
+    project.enablePlugins(JavaAppPackaging)
       .settings(
         name := artifactName,
         organization := "com.improving",
         organizationHomepage := Some(url("https://improving.app")),
-        licenses := Seq(
-          ("Apache 2", url("https://www.apache.org/licenses/LICENSE-2.0"))
-        ),
+        licenses := Seq(("Apache 2", url("https://www.apache.org/licenses/LICENSE-2.0"))),
         scalaVersion := V.scala,
         scalacOptions := scala3Options,
         Compile / scalacOptions ++= scala3Options,
         Test / logBuffered := false,
         run / fork := false,
         Global / cancelable := false, // ctrl-c
-        libraryDependencies ++= Seq(
-          "org.scalatest" %% "scalatest" % V.scalatest % Test
-        )
+        libraryDependencies ++= Seq("org.scalatest" %% "scalatest" % V.scalatest % Test),
       )
       .configure(scalapbCodeGen)
   }
@@ -226,7 +156,7 @@
           SingleLineToProtoString,
           RetainSourceCodeInfo
         ) -> (Compile / sourceManaged).value / "scalapb"
-      )
+      ),
     )
   }
 }